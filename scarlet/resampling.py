--- conflicted
+++ resolved
@@ -1,16 +1,9 @@
 import numpy as np
-import matplotlib.pyplot as plt
 
-<<<<<<< HEAD
+
 def match_patches(shape_hr, shape_lr, wcs_hr, wcs_lr, isrot = True, perimeter  = 'overlap'):
-    '''Matches datasets at different resolutions
-=======
+    """Matches datasets at different resolutions
 
-def match_patches(
-    shape_hr, shape_lr, wcs_hr, wcs_lr, isrot=True, perimeter="overlap", psf=False
-):
-    """Matches datasets at different resolutions
->>>>>>> 4f0b2d9c
 
     Finds the region of overlap between two datasets and creates a mask for the region as well as the pixel coordinates
     for the dataset pixels inside the overlap.
@@ -33,17 +26,11 @@
     coordhr_hr: array
         coordinates of the high resolution pixels in the overlap. Necessary for psf matching
     """
-
-<<<<<<< HEAD
-    assert perimeter in ['overlap', 'union'], 'perimeter should be either overlap or union.'
-=======
     assert perimeter in [
         "overlap",
         "union",
     ], "perimeter should be either overlap or union."
-    if psf == True:
-        perimeter == "overlap"
->>>>>>> 4f0b2d9c
+
 
     if np.size(shape_hr) == 3:
         B_hr, Ny_hr, Nx_hr = shape_hr
@@ -100,18 +87,10 @@
     elif np.size(wcs_lr.array_shape) == 3:
         x_lr, y_lr, _ = wcs_lr.all_world2pix(ra_hr, dec_hr, 0, 0, ra_dec_order=True)
 
-<<<<<<< HEAD
-
-    #mask of low resolution pixels at high resolution in the overlap:
-    over_lr = ((X_hr >= 0) * (X_hr < Nx_hr+1) * (Y_hr >= 0) * (Y_hr < Ny_hr+1))
-    #mask of high resolution pixels at low resolution in the overlap (needed for psf matching)
-    over_hr = ((x_lr >= 0) * (x_lr < Nx_lr+1) * (y_lr >= 0) * (y_lr < Ny_lr+1))
-=======
     # mask of low resolution pixels at high resolution in the overlap:
     over_lr = (X_hr >= 0) * (X_hr < Nx_hr + 1) * (Y_hr >= 0) * (Y_hr < Ny_hr + 1)
     # mask of high resolution pixels at low resolution in the overlap (needed for psf matching)
     over_hr = (x_lr >= 0) * (x_lr < Nx_lr + 1) * (y_lr >= 0) * (y_lr < Ny_lr + 1)
->>>>>>> 4f0b2d9c
 
     # pixels of the high resolution frame in the overlap in high resolution frame (needed for PSF only)
     coordhr_hr = (y_hr[(over_hr == 1)], x_hr[(over_hr == 1)])
