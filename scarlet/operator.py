from functools import partial

import numpy as np
from proxmin.operators import prox_unity_plus
from proxmin.utils import MatrixAdapter

from . import fft
from . import interpolation
from .cache import Cache


def _prox_strict_monotonic(X, step, ref_idx, dist_idx, thresh=0):
    """Force an intensity profile to be monotonic based on nearest neighbor
    """
    from . import operators_pybind11

    operators_pybind11.prox_monotonic(X.reshape(-1), ref_idx, dist_idx, thresh)
    return X


def _prox_weighted_monotonic(X, step, weights, didx, offsets, thresh=0):
    """Force an intensity profile to be monotonic based on weighting neighbors
    """
    from . import operators_pybind11

    operators_pybind11.prox_weighted_monotonic(
        X.reshape(-1), weights, offsets, didx, thresh
    )
    return X


def sort_by_radius(shape, center=None):
    """Sort indices distance from the center

    Given a shape, calculate the distance of each
    pixel from the center and return the indices
    of each pixel, sorted by radial distance from
    the center, which need not be in the center
    of the image.

    Parameters
    ----------
    shape: `tuple`
        Shape (y,x) of the source frame.

    center: array-like
        Location of the center pixel.

    Returns
    -------
    didx: `~numpy.array`
        Indices of elements in an image with shape `shape`,
        sorted by distance from the center.
    """
    # Get the center pixels
    if center is None:
        cx = (shape[1] - 1) >> 1
        cy = (shape[0] - 1) >> 1
    else:
        cy, cx = int(center[0]), int(center[1])
    # Calculate the distance between each pixel and the peak
    x = np.arange(shape[1])
    y = np.arange(shape[0])
    X, Y = np.meshgrid(x, y)
    X = X - cx
    Y = Y - cy
    distance = np.sqrt(X ** 2 + Y ** 2)
    # Get the indices of the pixels sorted by distance from the peak
    didx = np.argsort(distance.flatten())
    return didx


def prox_strict_monotonic(shape, use_nearest=False, thresh=0, center=None):
    """Build the prox_monotonic operator

    Parameters
    ----------
    use_nearest: `bool`
        Whether to use the nearest pixel to the center for comparison
        (`use_nearest=True`) or use a weighted combination of all
        neighbors closer to the central pixel (`use_nearest=False`).
    thresh: `float`
        Forced gradient. A `thresh` of zero will allow a pixel to be the
        same value as its reference pixels, while a `thresh` of one
        will force the pixel to zero.
    center: tuple
        Location of the central (highest-value) pixel.

    Returns
    -------
    result: `function`
        The monotonicity function.
    """
    height, width = shape
    didx = sort_by_radius(shape, center)

    if use_nearest:
        from scipy import sparse

        if thresh != 0:
            # thresh and nearest neighbors are not compatible, since this thresholds the
            # central pixel and eventually sets the entire array to zero
            raise ValueError(
                "Thresholding does not work with nearest neighbor monotonicity"
            )
        monotonicOp = getRadialMonotonicOp(shape, useNearest=True)
        x_idx, ref_idx = sparse.find(monotonicOp.L == 1)[:2]
        ref_idx = ref_idx[np.argsort(x_idx)]
        result = partial(
            _prox_strict_monotonic,
            ref_idx=ref_idx.tolist(),
            dist_idx=didx.tolist(),
            thresh=thresh,
        )
    else:
        coords = [(-1, -1), (-1, 0), (-1, 1), (0, -1), (0, 1), (1, -1), (1, 0), (1, 1)]
        offsets = np.array([width * y + x for y, x in coords])
        weights = getRadialMonotonicWeights(shape, useNearest=False, center=center)
        result = partial(
            _prox_weighted_monotonic,
            weights=weights,
            didx=didx[1:],
            offsets=offsets,
            thresh=thresh,
        )
    return result


def prox_cone(X, step, G=None):
    """Exact projection of components of X onto cone defined by Gx >= 0"""
    k, n = X.shape
    for i in range(k):
        Y = X[i]

        # Creating set of half-space defining vectors
        Vs = []
        for j in range(0, n):
            add = G[j]
            Vs.append(add)
        Q = find_Q(Vs, n)

        # Finding and using relevant dimensions until a point on the cone is found
        for j in range(n):
            index = find_relevant_dim(Y, Q, Vs)
            if index != -1:
                Y, Q, Vs = use_relevant_dim(Y, Q, Vs, index)
            else:
                break
        X[i] = Y
    return X


def uncentered_operator(X, func, center=None, fill=None, **kwargs):
    """Only apply the operator on a centered patch

    In some cases, for example symmetry, an operator might not make
    sense outside of a centered box. This operator only updates
    the portion of `X` inside the centered region.

    Parameters
    ----------
    X: array
        The parameter to update.
    func: `function`
        The function (or operator) to apply to `X`.
    center: tuple
        The location of the center of the sub-region to
        apply `func` to `X`.
    `fill`: `float`
        The value to fill the region outside of centered
        `sub-region`, for example `0`. If `fill` is `None`
        then only the subregion is updated and the rest of
        `X` remains unchanged.
    """
    if center is None:
        py, px = np.unravel_index(np.argmax(X), X.shape)
    else:
        py, px = center
    cy, cx = np.array(X.shape) // 2

    if py == cy and px == cx:
        return func(X, **kwargs)

    dy = int(2 * (py - cy))
    dx = int(2 * (px - cx))
    if not X.shape[0] % 2:
        dy += 1
    if not X.shape[1] % 2:
        dx += 1
    if dx < 0:
        xslice = slice(None, dx)
    else:
        xslice = slice(dx, None)
    if dy < 0:
        yslice = slice(None, dy)
    else:
        yslice = slice(dy, None)

    if fill is not None:
        _X = np.ones(X.shape, X.dtype) * fill
        _X[yslice, xslice] = func(X[yslice, xslice], **kwargs)
        X[:] = _X
    else:
        X[yslice, xslice] = func(X[yslice, xslice], **kwargs)

    return X


def prox_sdss_symmetry(X, step):
    """SDSS/HSC symmetry operator

    This function uses the *minimum* of the two
    symmetric pixels in the update.
    """
    Xs = np.fliplr(np.flipud(X))
    X[:] = np.min([X, Xs], axis=0)
    return X


def prox_soft_symmetry(X, step, strength=1):
    """Soft version of symmetry
    Using a `strength` that varies from 0 to 1,
    with 0 meaning no symmetry enforced at all and
    1  being completely symmetric, the user can customize
    the level of symmetry required for a component
    """
    pads = [[0, 0], [0, 0]]
    slices = [slice(None), slice(None)]
    if X.shape[0] % 2 == 0:
        pads[0][1] = 1
        slices[0] = slice(0, X.shape[0])
    if X.shape[1] % 2 == 0:
        pads[1][1] = 1
        slices[1] = slice(0, X.shape[1])

    X = np.pad(X, pads, mode="constant", constant_values=0)
    Xs = np.fliplr(np.flipud(X))
    X = 0.5 * strength * (X + Xs) + (1 - strength) * X
    return X[tuple(slices)]


def prox_kspace_symmetry(X, step, shift=None, padding=10):
    """Symmetry in Fourier Space

    This algorithm by Nate Lust uses the fact that throwing
    away the imaginary part in Fourier space leaves a symmetric
    soution in real space. So `X` is transformed to Fourier space,
    shifted by the fractional amount `shift=(dy, dx)`,
    the imaginary part is discarded, shited back to its original position,
    then transformed back to real space.
    """
    # Get fast shapes
    fft_shape = fft._get_fft_shape(X, X, padding=padding)
    dy, dx = shift

    X = fft.Fourier(X)
    X_fft = X.fft(fft_shape, (0, 1))

    zeroMask = X.image <= 0

    # Compute shift operator
    shifter_y, shifter_x = interpolation.mk_shifter(fft_shape)
<<<<<<< HEAD
    #Apply shift in Fourier
    result_fft = X_fft * np.exp(shifter_y[:, np.newaxis] * (-dy))
    result_fft *= np.exp(shifter_x[np.newaxis, :] * (-dx))
=======
    # Apply shift in Fourier
    result_fft = X_fft * shifter_y[:, np.newaxis] ** (-dy)
    result_fft *= shifter_x[np.newaxis, :] ** (-dx)
>>>>>>> 4f0b2d9c

    # symmetrize
    result_fft = result_fft.real

<<<<<<< HEAD
    #Unshift
    result_fft = result_fft * np.exp(shifter_y[:, np.newaxis] * dy)
    result_fft = result_fft * np.exp(shifter_x[np.newaxis, :] * dx)
=======
    # Unshift
    result_fft = result_fft * shifter_y[:, np.newaxis] ** dy
    result_fft = result_fft * shifter_x[np.newaxis, :] ** dx
>>>>>>> 4f0b2d9c

    result = fft.Fourier.from_fft(result_fft, fft_shape, X.image.shape, [0, 1])

    result.image[zeroMask] = 0
    return np.real(result.image)


def prox_uncentered_symmetry(
    X, step, center=None, algorithm="kspace", fill=None, shift=None, strength=0.5
):
    """Symmetry with off-center peak

    Symmetrize X for all pixels with a symmetric partner.

    Parameters
    ----------
    X: array
        The parameter to update.
    step: `int`
        Step size of the gradient step.
    center: tuple of `int`
        The center pixel coordinates to apply the symmetry operator.
    algorithm: `string`
        The algorithm to use for symmetry.
        * If `algorithm = "kspace" then `X` is shifted by `shift` and
          symmetry is performed in kspace. This is the only symmetry algorithm
          in scarlet that works for fractional pixel shifts.
        * If `algorithm = "sdss" then the SDSS symmetry is used,
          namely the source is made symmetric around the `center` pixel
          by taking the minimum of each pixel and its symmetric partner.
          This is the algorithm used when initializing an `ExtendedSource`
          because it keeps the morphologies small, but during optimization
          the penalty is much stronger than the gradient
          and often leads to vanishing sources.
        * If `algorithm = "soft" then soft symmetry is used,
          meaning `X` will be allowed to differ from symmetry by the fraction
          `strength` from a perfectly symmetric solution. It is advised against
          using this algorithm because it does not work in general for sources
          shifted by a fractional amount, however it is used internally if
          a source is centered perfectly on a pixel.
    fill: `float`
        The value to fill the region that cannot be made symmetric.
        When `fill` is `None` then the region of `X` that is not symmetric
        is not constrained.
    strength: `float`
        The amount that symmetry is enforced. If `strength=0` then no
        symmetry is enforced, while `strength=1` enforces strict symmetry
        (ie. the mean of the two symmetric pixels is used for both of them).
        This parameter is only used when `algorithm = "soft"`.

    Returns
    -------
    result: `function`
        The update function based on the specified parameters.
    """
    if algorithm == "kspace" and (shift is None or np.all(shift == 0)):
        algorithm = "soft"
        strength = 1
    if algorithm == "kspace":
        return uncentered_operator(
            X, prox_kspace_symmetry, center, shift=shift, step=step, fill=fill
        )
    if algorithm == "sdss":
        return uncentered_operator(X, prox_sdss_symmetry, center, step=step, fill=fill)
    if algorithm == "soft" or algorithm == "kspace" and shift is None:
        # If there is no shift then the symmetry is exact and we can just use
        # the soft symmetry algorithm
        return uncentered_operator(
            X, prox_soft_symmetry, center, step=step, strength=strength, fill=fill
        )

    msg = "algorithm must be one of 'soft', 'sdss', 'kspace', recieved '{0}''"
    raise ValueError(msg.format(algorithm))


def proj(A, B):
    """Returns the projection of A onto the hyper-plane defined by B"""
    return A - (A * B).sum() * B / (B ** 2).sum()


def proj_dist(A, B):
    """Returns length of projection of A onto B"""
    return (A * B).sum() / (B ** 2).sum() ** 0.5


def use_relevant_dim(Y, Q, Vs, index):
    """Uses relevant dimension to reduce problem dimensionality (projects everything onto the
    new hyperplane"""
    projector = Vs[index]
    del Vs[index]
    Y = proj(Y, projector)
    Q = proj(Y, projector)
    for i in range(len(Vs)):
        Vs[i] = proj(Vs[i], projector)
    return Y, Q, Vs


def find_relevant_dim(Y, Q, Vs):
    """Finds a dimension relevant to the problem by 'raycasting' from Y to Q"""
    max_t = 0
    index = -1
    for i in range(len(Vs)):
        Y_p = proj_dist(Y, Vs[i])
        Q_p = proj_dist(Q, Vs[i])
        if Y_p < 0:
            t = -Y_p / (Q_p - Y_p)
        else:
            t = -2
        if t > max_t:
            max_t = t
            index = i
    return index


def find_Q(Vs, n):
    """Finds a Q that is within the solution space that can act as an appropriate target
    (could be rigorously constructed later)"""
    res = np.zeros(n)
    res[int((n - 1) / 2)] = n
    return res


def project_disk_sed_mean(bulge_sed, disk_sed):
    """Project the disk SED onto the space where it is bluer

    For the majority of observed galaxies, it appears that
    the difference between the bulge and the disk SEDs is
    roughly monotonic, making the disk bluer.

    This projection operator projects colors that are redder
    than other colors onto the average SED difference for
    that wavelength. This is a more accurate SED than
    `project_disk_sed` but is more likely to create
    discontinuities in the evaluation of A, and should
    probably be avoided. It is being kept for now to record
    its effect.
    """
    new_sed = disk_sed.copy()
    diff = bulge_sed - disk_sed
    slope = (diff[-1] - diff[0]) / (len(bulge_sed) - 1)
    for s in range(1, len(diff) - 1):
        if diff[s] < diff[s - 1]:
            new_sed[s] = bulge_sed[s] - (slope * s + diff[0])
            diff[s] = bulge_sed[s] - new_sed[s]
    return new_sed


def project_disk_sed(bulge_sed, disk_sed):
    """Project the disk SED onto the space where it is bluer

    For the majority of observed galaxies, it appears that
    the difference between the bulge and the disk SEDs is
    roughly monotonic, making the disk bluer.

    This projection operator projects colors that are redder onto
    the same difference in color as the previous wavelength,
    similar to the way monotonicity works for the morphological
    `S` matrix of the model.

    While a single iteration of this model is unlikely to yield
    results that are as good as those in `project_disk_sed_mean`,
    after many iterations it is expected to converge to a better value.
    """
    new_sed = disk_sed.copy()
    diff = bulge_sed - disk_sed
    for s in range(1, len(diff) - 1):
        if diff[s] < diff[s - 1]:
            new_sed[s] = new_sed[s] + diff[s - 1]
            diff[s] = diff[s - 1]
    return new_sed


def proximal_disk_sed(X, step, peaks, algorithm=project_disk_sed_mean):
    """Ensure that each disk SED is bluer than the bulge SED
    """
    for peak in peaks.peaks:
        if "disk" in peak.components and "bulge" in peak.components:
            bulge_k = peak["bulge"].index
            disk_k = peak["disk"].index
            X[:, disk_k] = algorithm(X[:, bulge_k], X[:, disk_k])
    X = prox_unity_plus(X, step, axis=0)
    return X


def getOffsets(width, coords=None):
    """Get the offset and slices for a sparse band diagonal array
    For an operator that interacts with its neighbors we want a band diagonal matrix,
    where each row describes the 8 pixels that are neighbors for the reference pixel
    (the diagonal). Regardless of the operator, these 8 bands are always the same,
    so we make a utility function that returns the offsets (passed to scipy.sparse.diags).
    See `diagonalizeArray` for more on the slices and format of the array used to create
    NxN operators that act on a data vector.
    """
    # Use the neighboring pixels by default
    if coords is None:
        coords = [(-1, -1), (-1, 0), (-1, 1), (0, -1), (0, 1), (1, -1), (1, 0), (1, 1)]
    offsets = [width * y + x for y, x in coords]
    slices = [slice(None, s) if s < 0 else slice(s, None) for s in offsets]
    slicesInv = [slice(-s, None) if s < 0 else slice(None, -s) for s in offsets]
    return offsets, slices, slicesInv


def diagonalizeArray(arr, shape=None, dtype=np.float64):
    """Convert an array to a matrix that compares each pixel to its neighbors
    Given an array with length N, create an 8xN array, where each row will be a
    diagonal in a diagonalized array. Each column in this matrix is a row in the larger
    NxN matrix used for an operator, except that this 2D array only contains the values
    used to create the bands in the band diagonal matrix.
    Because the off-diagonal bands have less than N elements, ``getOffsets`` is used to
    create a mask that will set the elements of the array that are outside of the matrix to zero.
    ``arr`` is the vector to diagonalize, for example the distance from each pixel to the peak,
    or the angle of the vector to the peak.
    ``shape`` is the shape of the original image.
    """
    if shape is None:
        height, width = arr.shape
        data = arr.flatten()
    elif len(arr.shape) == 1:
        height, width = shape
        data = np.copy(arr)
    else:
        raise ValueError("Expected either a 2D array or a 1D array and a shape")
    size = width * height

    # We hard code 8 rows, since each row corresponds to a neighbor
    # of each pixel.
    diagonals = np.zeros((8, size), dtype=dtype)
    mask = np.ones((8, size), dtype=bool)
    offsets, slices, slicesInv = getOffsets(width)
    for n, s in enumerate(slices):
        diagonals[n][slicesInv[n]] = data[s]
        mask[n][slicesInv[n]] = 0

    # Create a mask to hide false neighbors for pixels on the edge
    # (for example, a pixel on the left edge should not be connected to the
    # pixel to its immediate left in the flattened vector, since that pixel
    # is actual the far right pixel on the row above it).
    mask[0][np.arange(1, height) * width] = 1
    mask[2][np.arange(height) * width - 1] = 1
    mask[3][np.arange(1, height) * width] = 1
    mask[4][np.arange(1, height) * width - 1] = 1
    mask[5][np.arange(height) * width] = 1
    mask[7][np.arange(1, height - 1) * width - 1] = 1

    return diagonals, mask


def diagonalsToSparse(diagonals, shape, dtype=np.float64):
    """Convert a diagonalized array into a sparse diagonal matrix
    ``diagonalizeArray`` creates an 8xN array representing the bands that describe the
    interactions of a pixel with its neighbors. This function takes that 8xN array and converts
    it into a sparse diagonal matrix.
    See `diagonalizeArray` for the details of the 8xN array.
    """
    import scipy.sparse

    height, width = shape
    offsets, slices, slicesInv = getOffsets(width)
    diags = [diag[slicesInv[n]] for n, diag in enumerate(diagonals)]
    diagonalArr = scipy.sparse.diags(diags, offsets, dtype=dtype)
    return diagonalArr


def getRadialMonotonicWeights(shape, useNearest=True, minGradient=1, center=None):
    """Create the weights used for the Radial Monotonicity Operator
    This version of the radial monotonicity operator selects all of the pixels closer to the peak
    for each pixel and weights their flux based on their alignment with a vector from the pixel
    to the peak. In order to quickly create this using sparse matrices, its construction is a bit opaque.
    """
    if center is None:
        center = ((shape[0] - 1) // 2, (shape[1] - 1) // 2)
    name = "RadialMonotonicWeights"

    key = tuple(shape) + tuple(center) + (useNearest, minGradient)
    try:

        cosNorm = Cache.check(name, key)
    except KeyError:

        # Center on the center pixel
        py, px = int(center[0]), int(center[1])
        # Calculate the distance between each pixel and the peak
        x = np.arange(shape[1])
        y = np.arange(shape[0])
        X, Y = np.meshgrid(x, y)
        X = X - px
        Y = Y - py
        distance = np.sqrt(X ** 2 + Y ** 2)

        # Find each pixels neighbors further from the peak and mark them as invalid
        # (to be removed later)
        distArr, mask = diagonalizeArray(distance, dtype=np.float64)
        relativeDist = (distance.flatten()[:, None] - distArr.T).T
        invalidPix = relativeDist <= 0

        # Calculate the angle between each pixel and the x axis, relative to the peak position
        # (also avoid dividing by zero and set the tan(infinity) pixel values to pi/2 manually)
        inf = X == 0
        tX = X.copy()
        tX[inf] = 1
        angles = np.arctan2(-Y, -tX)
        angles[inf & (Y != 0)] = 0.5 * np.pi * np.sign(angles[inf & (Y != 0)])

        # Calcualte the angle between each pixel and it's neighbors
        xArr, m = diagonalizeArray(X)
        yArr, m = diagonalizeArray(Y)
        dx = (xArr.T - X.flatten()[:, None]).T
        dy = (yArr.T - Y.flatten()[:, None]).T
        # Avoid dividing by zero and set the tan(infinity) pixel values to pi/2 manually
        inf = dx == 0
        dx[inf] = 1
        relativeAngles = np.arctan2(dy, dx)
        relativeAngles[inf & (dy != 0)] = (
            0.5 * np.pi * np.sign(relativeAngles[inf & (dy != 0)])
        )

        # Find the difference between each pixels angle with the peak
        # and the relative angles to its neighbors, and take the
        # cos to find its neighbors weight
        dAngles = (angles.flatten()[:, None] - relativeAngles.T).T
        cosWeight = np.cos(dAngles)
        # Mask edge pixels, array elements outside the operator (for offdiagonal bands with < N elements),
        # and neighbors further from the peak than the reference pixel
        cosWeight[invalidPix] = 0
        cosWeight[mask] = 0

        if useNearest:
            # Only use a single pixel most in line with peak
            cosNorm = np.zeros_like(cosWeight)
            columnIndices = np.arange(cosWeight.shape[1])
            maxIndices = np.argmax(cosWeight, axis=0)
            indices = maxIndices * cosNorm.shape[1] + columnIndices
            indices = np.unravel_index(indices, cosNorm.shape)
            cosNorm[indices] = minGradient
            # Remove the reference for the peak pixel
            cosNorm[:, px + py * shape[1]] = 0
        else:
            # Normalize the cos weights for each pixel
            normalize = np.sum(cosWeight, axis=0)
            normalize[normalize == 0] = 1
            cosNorm = (cosWeight.T / normalize[:, None]).T
            cosNorm[mask] = 0

        Cache.set(name, key, cosNorm)

    return cosNorm


def getRadialMonotonicOp(shape, useNearest=True, minGradient=1, subtract=True):
    """Create an operator to constrain radial monotonicity
    This version of the radial monotonicity operator selects all of the pixels closer to the peak
    for each pixel and weights their flux based on their alignment with a vector from the pixel
    to the peak. In order to quickly create this using sparse matrices, its construction is a bit opaque.
    """
    import scipy.sparse

    name = "RadialMonotonic"
    key = tuple(shape) + (useNearest, minGradient, subtract)
    try:
        monotonic = Cache.check(name, key)
    except KeyError:

        cosNorm = getRadialMonotonicWeights(shape, useNearest=useNearest, minGradient=1)
        cosArr = diagonalsToSparse(cosNorm, shape)

        # The identity with the peak pixel removed represents the reference pixels
        # Center on the center pixel
        px = int(shape[1] / 2)
        py = int(shape[0] / 2)
        # Calculate the distance between each pixel and the peak
        size = shape[0] * shape[1]
        diagonal = np.ones(size)
        diagonal[px + py * shape[1]] = -1
        if subtract:
            monotonic = cosArr - scipy.sparse.diags(diagonal, offsets=0)
        else:
            monotonic = cosArr
        monotonic = MatrixAdapter(monotonic.tocoo(), axis=1)
        monotonic.spectral_norm
        Cache.set(name, key, monotonic)

    return monotonic<|MERGE_RESOLUTION|>--- conflicted
+++ resolved
@@ -260,28 +260,17 @@
 
     # Compute shift operator
     shifter_y, shifter_x = interpolation.mk_shifter(fft_shape)
-<<<<<<< HEAD
+
     #Apply shift in Fourier
     result_fft = X_fft * np.exp(shifter_y[:, np.newaxis] * (-dy))
     result_fft *= np.exp(shifter_x[np.newaxis, :] * (-dx))
-=======
-    # Apply shift in Fourier
-    result_fft = X_fft * shifter_y[:, np.newaxis] ** (-dy)
-    result_fft *= shifter_x[np.newaxis, :] ** (-dx)
->>>>>>> 4f0b2d9c
 
     # symmetrize
     result_fft = result_fft.real
 
-<<<<<<< HEAD
     #Unshift
     result_fft = result_fft * np.exp(shifter_y[:, np.newaxis] * dy)
     result_fft = result_fft * np.exp(shifter_x[np.newaxis, :] * dx)
-=======
-    # Unshift
-    result_fft = result_fft * shifter_y[:, np.newaxis] ** dy
-    result_fft = result_fft * shifter_x[np.newaxis, :] ** dx
->>>>>>> 4f0b2d9c
 
     result = fft.Fourier.from_fft(result_fft, fft_shape, X.image.shape, [0, 1])
 
