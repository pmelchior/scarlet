import autograd.numpy as np

from .frame import Frame
from . import interpolation
from . import fft
from . import resampling
from .bbox import Box


class Observation:
    """Data and metadata for a single set of observations

    Attributes
    ----------
    images: array or tensor
        3D data cube (channels, Ny, Nx) of the image in each band.
    frame: a `scarlet.Frame` instance
        The spectral and spatial characteristics of these data
    weights: array or tensor
        Weight for each pixel in `images`.
        If a set of masks exists for the observations then
        then any masked pixels should have their `weight` set
        to zero.
    padding: int
        Number of pixels to pad each side with, in addition to
        half the width of the PSF, for FFTs. This is needed to
        prevent artifacts from the FFT.
    """

    def __init__(
        self, images, psfs=None, weights=None, wcs=None, channels=None, padding=10
    ):
        """Create an Observation

        Parameters
        ---------
        images: array or tensor
            3D data cube (Channel, Height, Width) of the image in each band.
        psfs: `scarlet.PSF` or its arguments
            PSF in each channel. Can be 3D cube of images stacked in channel direction.
        weights: array or tensor
            Weight for each pixel in `images`.
            If a set of masks exists for the observations then
            then any masked pixels should have their `weight` set
            to zero.
        wcs: TBD
            World Coordinate System associated with the images.
        channels: list of hashable elements
            Names/identifiers of spectral channels
        padding: int
            Number of pixels to pad each side with, in addition to
            half the width of the PSF, for FFTs. This is needed to
            prevent artifacts from the FFT.
        """
        self.frame = Frame(
            images.shape, wcs=wcs, psfs=psfs, channels=channels, dtype=images.dtype
        )

        self.images = images
        if weights is not None:
            self.weights = weights
        else:
            self.weights = np.ones(images.shape)
        assert (
            self.weights.shape == self.images.shape
        ), "Weights needs to have same shape as images"

        self._padding = padding

    def match(self, model_frame):
        """Match the frame of `Blend` to the frame of this observation.

        The method sets up the mappings in spectral and spatial coordinates,
        which includes a spatial selection, computing PSF difference kernels
        and filter transformations.

        Parameters
        ---------
        model_frame: a `scarlet.Frame` instance
            The frame of `Blend` to match

        Returns
        -------
        None
        """
        # find the box that contained this obs in model_frame
        shape = self.images.shape
        yx0 = model_frame.get_pixel(self.frame.get_sky_coord((0, 0)))
        #  channels of model that are represented in this observation
        if self.frame.channels is model_frame.channels:
            origin = (0, *yx0)
        else:
            assert self.frame.channels is not None and model_frame.channels is not None
            cmin = list(model_frame.channels).index(self.frame.channels[0])
            cmax = list(model_frame.channels).index(self.frame.channels[-1])
            origin = (cmin, *yx0)
        self.bbox = Box(shape, origin=origin)
        self.slices = self.bbox.slices_for(model_frame.shape)

        # check dtype consistency
        if self.frame.dtype != model_frame.dtype:
            self.frame.dtype = model_frame.dtype
            self.images = self.images.copy().astype(model_frame.dtype)
            if type(self.weights) is np.ndarray:
                self.weights = self.weights.copy().astype(model_frame.dtype)

        # constrcut diff kernels
        self._diff_kernels = None
        if self.frame.psf is not model_frame.psf:
            assert self.frame.psf is not None and model_frame.psf is not None
            psf = fft.Fourier(self.frame.psf.update_dtype(model_frame.dtype).image)
            model_psf = fft.Fourier(
                model_frame.psf.update_dtype(model_frame.dtype).image
            )
            self._diff_kernels = fft.match_psfs(psf, model_psf)

        return self

    def _convolve(self, model):
        """Convolve the model in a single band
        """
        return fft.convolve(fft.Fourier(model), self._diff_kernels, axes=(1, 2)).image

    def render(self, model):
        """Convolve a model to the observation frame

        Parameters
        ----------
        model: array
            The model from `Blend`

        Returns
        -------
        image_model: array
            `model` mapped into the observation frame
        """

        image_model = model[self.slices]
        if self._diff_kernels is not None:
            image_model = self._convolve(image_model)

        return image_model

    def get_loss(self, model):
        """Computes the loss/fidelity of a given model wrt to the observation

        Parameters
        ----------
        model: array
            The model from `Blend`

        Returns
        -------
        result: array
            Scalar tensor with the likelihood of the model
            given the image data
        """

        model_ = self.render(model)
        images_ = self.images[self.slices]
        weights_ = self.weights[self.slices]

        # normalization of the single-pixel likelihood:
        # 1 / [(2pi)^1/2 (sigma^2)^1/2]
        # with inverse variance weights: sigma^2 = 1/weight
        # full likelihood is sum over all data samples: pixel in images
        # NOTE: this assumes that all pixels are used in likelihood!
        log_norm = (
            np.prod(images_.shape) / 2 * np.log(2 * np.pi)
            + np.sum(np.log(1 / self.weights)) / 2
        )

        return log_norm + np.sum(weights_ * (model_ - images_) ** 2) / 2


class LowResObservation(Observation):
    def __init__(
        self,
        images,
        wcs=None,
        psfs=None,
        weights=None,
        channels=None,
        padding=3,
        operator="exact",
    ):

        assert wcs is not None, "WCS is necessary for LowResObservation"
        assert psfs is not None, "PSF is necessary for LowResObservation"
        assert operator in ["exact", "bilinear", "SVD"]

        super().__init__(
            images,
            wcs=wcs,
            psfs=psfs,
            weights=weights,
            channels=channels,
            padding=padding,
        )

    def match_psfs(self, psf_hr, wcs_hr, angle):
        """psf matching between different dataset
        Matches PSFS at different resolutions by interpolating psf_lr on the same grid as psf_hr
        Parameters
        ----------
        psf_hr: array
            centered psf of the high resolution scene
        psf_lr: array
            centered psf of the low resolution scene
        wcs_hr: WCS object
            wcs of the high resolution scene
        wcs_lr: WCS object
            wcs of the low resolution scene
        angle: tuple
            the cos and sin of the rotation angle between frames
        Returns
        -------
        psf_match_hr: array
            high rresolution psf at mactching size
        psf_match_lr: array
            low resolution psf at matching size and resolution
        """

        psf_lr = self.frame.psf.image
        wcs_lr = self.frame.wcs

        ny_hr, nx_hr = psf_hr.shape
        npsf_bands, ny_lr, nx_lr = psf_lr.shape

        # Createsa wcs for psf centered around the frame center
        psf_wcs_hr = wcs_hr.deepcopy()
        psf_wcs_lr = wcs_lr.deepcopy()

        if psf_wcs_hr.naxis == 2:
            psf_wcs_hr.wcs.crval = 0.0, 0.0
            psf_wcs_hr.wcs.crpix = ny_hr / 2.0 + 1, nx_hr / 2.0 + 1
        elif psf_wcs_hr.naxis == 3:
            psf_wcs_hr.wcs.crval = 0.0, 0.0, 0.0
            psf_wcs_hr.wcs.crpix = ny_hr / 2 + 1, nx_hr / 2.0 + 1, 0.0
        if psf_wcs_lr.naxis == 2:
            psf_wcs_lr.wcs.crval = 0.0, 0.0
            psf_wcs_lr.wcs.crpix = ny_lr / 2.0 + 1, nx_lr / 2.0 + 1
        elif psf_wcs_lr.naxis == 3:
<<<<<<< HEAD
            psf_wcs_lr.wcs.crval = 0., 0., 0.
            psf_wcs_lr.wcs.crpix = ny_lr / 2.+1, nx_lr / 2.+1, 0

        pcoordlr_lr, pcoordlr_hr, coordover_hr = resampling.match_patches(psf_hr.shape, psf_lr.data.shape[1:],
                                                                    psf_wcs_hr, psf_wcs_lr, isrot = False, psf = True)

        psf_valid = psf_lr[:,pcoordlr_lr[0].min():pcoordlr_lr[1].max()+1,pcoordlr_lr[1].min():pcoordlr_lr[1].max()+1]\

        psf_match_lr = interpolation.sinc_interp(psf_valid, coordover_hr, pcoordlr_hr, angle = angle)

        nx_target = ny_lr/self.h
        if (nx_target % 2) == 0:
            nx_target += 1
=======
            psf_wcs_lr.wcs.crval = 0.0, 0.0, 0.0
            psf_wcs_lr.wcs.crpix = ny_lr / 2.0 + 1, nx_lr / 2.0 + 1, 0

        pcoordlr_lr, pcoordlr_hr, coordover_hr = resampling.match_patches(
            psf_hr.shape,
            psf_lr.data.shape[1:],
            psf_wcs_hr,
            psf_wcs_lr,
            isrot=False,
            psf=True,
        )

        npsf_y = np.max(coordover_hr[0]) - np.min(coordover_hr[0]) + 1
        npsf_x = np.max(coordover_hr[1]) - np.min(coordover_hr[1]) + 1

        psf_valid = psf_lr[
            :,
            pcoordlr_lr[0].min() : pcoordlr_lr[1].max() + 1,
            pcoordlr_lr[1].min() : pcoordlr_lr[1].max() + 1,
        ]
        psf_match_lr = interpolation.sinc_interp(
            psf_valid, coordover_hr, pcoordlr_hr, angle=angle
        )

        psf_match_hr = psf_hr[
            coordover_hr[0].min() : coordover_hr[0].max() + 1,
            coordover_hr[1].min() : coordover_hr[1].max() + 1,
        ].reshape(npsf_y, npsf_x)
>>>>>>> 4f0b2d9c

        assert np.shape(psf_match_lr[0]) == np.shape(psf_hr)

        psf_hr /= np.sum(psf_hr)
        psf_match_lr /= np.sum(psf_match_lr)

        return psf_hr, psf_match_lr

    def build_diffkernel(self, model_frame, angle):
        """Builds the differential convolution kernel between the observation and the frame psfs

        Parameters
        ----------
        model_frame: Frame object
            the frame of the model (hehehe)
        angle: tuple
            tuple of the cos and sin of the rotation angle between frames.
        Returns
        -------
        diff_psf: array
            the differential psf between observation and frame psfs.
        """
        # Compute diff kernel at hr
        whr = model_frame.wcs

        # Reference PSF
        _target = model_frame.psf.image[0, :, :]

        # Computes spatially matching observation and target psfs. The observation psf is also resampled \\
        # to the model frame resolution

        new_target, observed_psfs = self.match_psfs(_target, angle)
        diff_psf = fft.match_psfs(fft.Fourier(observed_psfs), fft.Fourier(new_target))

        return diff_psf

<<<<<<< HEAD
    def sinc_shift(self, imgs, shifts, axes):
        '''Performs 2 1D sinc convolutions and shifting along one rotated axis in Fourier space.
=======
    def sinc_shift(self, imgs, shifts, axes, sum_axis):
        """Performs 2 1D sinc convolutions and shifting along one rotated axis in Fourier space.
>>>>>>> 4f0b2d9c

        Parameters
        ----------
        imgs: Fourier
            a Fourier object of 2D images to sinc convolve and shift
            to the adequate shape.
        shifts: array
            an array of the shift values for each line and columns of images in imgs
        axes: array
            Optional argument that specifies the axes along which to apply sinc convolution.
        Returns
        -------
        result: array
            the shifted and sinc convolved array in configuration space
        """
        # fft
<<<<<<< HEAD
        axes = tuple(np.array(axes)-1)
=======
        axes = tuple(np.array(axes) - 1)
        sum_axis -= 1
>>>>>>> 4f0b2d9c
        fft_shape = np.array(self._fft_shape)[tuple([axes])]
        imgs_fft = imgs.fft(fft_shape, np.array(axes) + 1)
        transformed_shape = np.array(imgs_fft.shape[1:])
        transformed_shape[tuple([axes])] = fft_shape

        # frequency sampling
        if len(axes) == 1:
            shifter = np.array(interpolation.mk_shifter(self._fft_shape, real=True))
        else:
            shifter = np.array(interpolation.mk_shifter(self._fft_shape))

<<<<<<< HEAD
        # Shift
        if 0 in axes:
            # Fourier shift
            shishift = np.exp(shifter[0][np.newaxis, :] * shifts[0][:, np.newaxis])
            imgs_shiftfft = imgs_fft[:, np.newaxis, :, :] * shishift[np.newaxis, :, :, np.newaxis]
            fft_axes = [len(imgs_shiftfft.shape) - 2]
            # Shift along the x-axis
            if 1 in axes:
                # Fourier shift
                shishift = np.exp(shifter[1][np.newaxis, :] * shifts[1][:,np.newaxis])
                imgs_shiftfft = imgs_shiftfft * shishift[np.newaxis, :, np.newaxis, :]
                fft_axes = np.array(axes)+len(imgs_shiftfft.shape)-2
            inv_shape = tuple(imgs_shiftfft.shape[:2]) + tuple(transformed_shape)


        elif 1 in axes:
            # Fourier shift
            shishift = np.exp(shifter[1][:, np.newaxis] * shifts[1][np.newaxis, :])
            imgs_shiftfft = imgs_fft[:, :, :, np.newaxis] * shishift[np.newaxis, np.newaxis, :, :]
            inv_shape = tuple([imgs_shiftfft.shape[0]]) + tuple(transformed_shape) + tuple([imgs_shiftfft.shape[-1]])
            fft_axes = [len(imgs_shiftfft.shape)-2]

        # Inverse Fourier transform.
        # The n-dimensional transform could pose problem for very large images
        op = fft.Fourier.from_fft(imgs_shiftfft, fft_shape, inv_shape, fft_axes).image
=======
        shishift = []
        for ax in axes:
            shishift.append(shifter[ax][np.newaxis, :] ** shifts[ax][:, np.newaxis])
        # convolution by sinc: setting to zero all coefficients > n//2 along the desired axis:
        if len(axes) == 1:
            shishift[0][:, shishift[0].shape[1] // 4 : -shishift[0].shape[1] // 4] = 0
        else:
            shishift[sum_axis][
                :, shishift[sum_axis].shape[1] // 4 : -shishift[sum_axis].shape[1] // 4
            ] = 0
        # Shift
        if 0 in axes:
            imgs_shiftfft = (
                imgs_fft[:, np.newaxis, :, :]
                * shishift[0][np.newaxis, :, :, np.newaxis]
            )
            # Shift along the x-axis
            if 1 in axes:
                # apply shifts and sinc
                imgs_shiftfft = (
                    imgs_shiftfft * shishift[1][np.newaxis, :, np.newaxis, :]
                )

        elif 1 in axes:
            # Apply shifts and sinc
            imgs_shiftfft = (
                imgs_fft[:, np.newaxis, :, :]
                * shishift[0][np.newaxis, :, np.newaxis, :]
            )

        # Inverse Fourier transform.
        inv_shape = tuple(imgs_shiftfft.shape[:2]) + tuple(transformed_shape)
        # The n-dimensional transform could pose problem for very large images, but I am not sure it is a regime we should care about
        op = fft.Fourier.from_fft(
            imgs_shiftfft,
            fft_shape,
            inv_shape,
            np.array(axes) + len(imgs_shiftfft.shape) - 2,
        ).image

>>>>>>> 4f0b2d9c
        return op

    def match(self, model_frame):

        if self.frame.dtype != model_frame.dtype:
            self.images = self.images.copy().astype(model_frame.dtype)
            if type(self.weights) is np.ndarray:
                self.weights = self.weights.copy().astype(model_frame.dtype)
            if self.frame._psfs is not None:
                self.frame._psfs.update_dtype(model_frame.dtype)

<<<<<<< HEAD
        # channels of model that are represented in this observation
        self._band_slice = slice(None)
        if self.frame.channels is not model_frame.channels:
            bmin = model_frame.channels.index(self.frame.channels[0])
            bmax = model_frame.channels.index(self.frame.channels[-1])
            self._band_slice = slice(bmin, bmax+1)

        # Affine transform
        try :
=======
        # Affine transform
        try:
>>>>>>> 4f0b2d9c
            model_affine = model_frame.wcs.wcs.pc
        except AttributeError:
            model_affine = model_frame.wcs.cd
        try:
            self_affine = self.frame.wcs.wcs.pc
        except AttributeError:
            self_affine = self.frame.wcs.cd

<<<<<<< HEAD
        model_pix = np.sqrt(np.abs(model_affine[0,0])*np.abs(model_affine[1,1]-model_affine[0,1]*model_affine[1,0]))
        self_pix = np.sqrt(np.abs(self_affine[0,0])*np.abs(self_affine[1,1]-self_affine[0,1]*self_affine[1,0]))

        # Pixel scale ratio
        self.h = self_pix/model_pix
        #Vector giving the direction of the x-axis of each frame
        self_framevector = np.sum(self_affine, axis=0)[:2]/self_pix
        model_framevector = np.sum(model_affine, axis=0)[:2]/model_pix
        # normalisation
        self_framevector /= np.sum(self_framevector**2)**0.5
        model_framevector /= np.sum(model_framevector**2)**0.5
=======
        model_pix = np.sqrt(
            np.abs(model_affine[0, 0])
            * np.abs(model_affine[1, 1] - model_affine[0, 1] * model_affine[1, 0])
        )
        self_pix = np.sqrt(
            np.abs(self_affine[0, 0])
            * np.abs(self_affine[1, 1] - self_affine[0, 1] * self_affine[1, 0])
        )
        # Vector giving the direction of the x-axis of each frame
        self_framevector = np.sum(self_affine, axis=0)[:2] / self_pix
        model_framevector = np.sum(model_affine, axis=0)[:2] / model_pix
        # normalisation
        self_framevector /= np.sum(self_framevector ** 2) ** 0.5
        model_framevector /= np.sum(model_framevector ** 2) ** 0.5
>>>>>>> 4f0b2d9c

        # sin of the angle between datasets (normalised cross product)
        self.sin_rot = np.cross(self_framevector, model_framevector)
        # cos of the angle. (normalised scalar product)
        self.cos_rot = np.dot(self_framevector, model_framevector)
        # Is the angle larger than machine precision?
<<<<<<< HEAD
        self.isrot = (np.abs(self.sin_rot)**2) > np.finfo(float).eps
=======
        self.isrot = (np.abs(self.sin_rot) ** 2) > np.finfo(float).eps
>>>>>>> 4f0b2d9c
        if not self.isrot:
            self.sin_rot = 0
            self.cos_rot = 1
            angle = None
        else:
            angle = (self.cos_rot, self.sin_rot)

        # Get pixel coordinates in each frame.
<<<<<<< HEAD
        coord_lr, coord_hr, coordhr_over = resampling.match_patches(model_frame.shape, self.frame.shape,
                                                                    model_frame.wcs, self.frame.wcs,
                                                                    perimeter = 'union', isrot = self.isrot)

        # shape of the low resolutino image in the overlap or union
        self.lr_shape = (np.max(coord_lr[0])-np.min(coord_lr[0])+1,np.max(coord_lr[1])-np.min(coord_lr[1])+1)

        # Coordinates of overlapping low resolutions pixels at low resolution
        self._coord_lr = coord_lr
        # Coordinates of overlaping low resolution pixels in high resolution frame
        self._coord_hr = coord_hr
        # Coordinates for all model frame pixels
        self.frame_coord = (np.array(range(model_frame.Ny)), np.array(range(model_frame.Nx)))
=======
        coord_lr, coord_hr, coordhr_over = resampling.match_patches(
            model_frame.shape,
            self.frame.shape,
            model_frame.wcs,
            self.frame.wcs,
            isrot=self.isrot,
        )

        # shape of the low resolutino image in the overlap or union
        self.lr_shape = (
            np.max(coord_lr[0]) - np.min(coord_lr[0]) + 1,
            np.max(coord_lr[1]) - np.min(coord_lr[1]) + 1,
        )

        # BBox of the low resolution pixels in model frame
        #  1) channels of model that are represented in this observation
        if self.frame.channels is not model_frame.channels:
            cmin = model_frame.channels.index(self.frame.channels[0])
            cmax = model_frame.channels.index(self.frame.channels[-1])
        else:
            cmin, cmax = 0, self.frame.C
        # 2) use the bounds of coord_lr
        self.bbox = Box.from_bounds(
            (cmin, cmax + 1),
            (np.min(coord_lr[0]).astype(int), np.max(coord_lr[0]).astype(int) + 1),
            (np.min(coord_lr[1]).astype(int), np.max(coord_lr[1]).astype(int) + 1),
        )
        self.slices = self.bbox.slices_for(model_frame.shape)
        # Coordinates for all model frame pixels
        self.frame_coord = (
            np.array(range(model_frame.Ny)),
            np.array(range(model_frame.Nx)),
        )

        center_y = (np.max(coord_hr[0]) - np.min(coord_hr[0]) + 1) / 2
        center_x = (np.max(coord_hr[1]) - np.min(coord_hr[1]) + 1) / 2
>>>>>>> 4f0b2d9c

        diff_psf = self.build_diffkernel(model_frame, angle)

        # 1D convolutions convolutions of the model are done along the smaller axis, therefore,
        # psf is convolved along the frame's longer axis.
        # the smaller frame axis:
<<<<<<< HEAD
        self.small_axis = (self.frame.Nx <= self.frame.Ny)

        self._fft_shape = fft._get_fft_shape(model_frame.psfs, np.zeros(model_frame.shape), padding=3,
                                             axes=[-2, -1], max=True)

        center_y = np.int(self._fft_shape[0]/2.-(self._fft_shape[0]-model_frame.Ny)/2.) - \
                   ((self._fft_shape[0] % 2) != 0) * ((model_frame.Ny % 2) == 0)
        center_x = np.int(self._fft_shape[1]/2.-(self._fft_shape[1]-model_frame.Nx)/2.) - \
                   ((self._fft_shape[1] % 2) != 0) * ((model_frame.Nx % 2) == 0)

        self.diff_psf = fft.Fourier(fft._pad(diff_psf.image, self._fft_shape, axes = (1,2)))
=======
        self.small_axis = self.frame.Nx <= self.frame.Ny

        self._fft_shape = fft._get_fft_shape(
            model_frame.psf,
            np.zeros(model_frame.shape),
            padding=3,
            axes=[-2, -1],
            max=True,
        )
        diff_psf = fft.Fourier(fft._pad(diff_psf.image, self._fft_shape, axes=(1, 2)))
>>>>>>> 4f0b2d9c
        if self.isrot:

            # Unrotated coordinates:
            Y_unrot = (
                (coord_hr[0] - center_y) * self.cos_rot
                + (coord_hr[1] - center_x) * self.sin_rot
            ).reshape(self.lr_shape)
            X_unrot = (
                (coord_hr[1] - center_x) * self.cos_rot
                - (coord_hr[0] - center_y) * self.sin_rot
            ).reshape(self.lr_shape)

            # Removing redundancy
            self.Y_unrot = Y_unrot[:, 0]
            self.X_unrot = X_unrot[0, :]

            if self.small_axis:
<<<<<<< HEAD
                self.shifts = np.array([self.Y_unrot * self.cos_rot, self.Y_unrot * self.sin_rot])
                self.other_shifts = np.array([-self.sin_rot * self.X_unrot, self.cos_rot * self.X_unrot])
            else:
                self.shifts = np.array([-self.sin_rot * self.X_unrot, self.cos_rot * self.X_unrot])
                self.other_shifts = np.array([self.Y_unrot * self.cos_rot, self.Y_unrot * self.sin_rot])

            axes = (1,2)

        #aligned case.
=======
                self.shifts = [self.Y_unrot * self.cos_rot, self.Y_unrot * self.sin_rot]
                self.other_shifts = [
                    -self.sin_rot * self.X_unrot,
                    self.cos_rot * self.X_unrot,
                ]
            else:
                self.shifts = [
                    -self.sin_rot * self.X_unrot,
                    self.cos_rot * self.X_unrot,
                ]
                self.other_shifts = [
                    self.Y_unrot * self.cos_rot,
                    self.Y_unrot * self.sin_rot,
                ]

            axes = (1, 2)

        # 1-D case.
>>>>>>> 4f0b2d9c
        else:

            axes = [int(not self.small_axis) + 1]
            self.shifts = np.array(coord_hr)

            self.shifts[0] -= center_y
            self.shifts[1] -= center_x

            self.other_shifts = np.copy(self.shifts)

        # Computes the resampling/convolution matrix
<<<<<<< HEAD
        resconv_op = self.sinc_shift(self.diff_psf, self.shifts, axes)

        resconv_op = self.sinc_shift(self.diff_psf, self.shifts, axes)


        self._resconv_op = np.array(resconv_op, dtype=self.frame.dtype)*self.h**2

        if self.isrot:
            self._resconv_op = self._resconv_op.reshape(*self._resconv_op.shape[:2], -1)
            return self
        if self.small_axis:
            self._resconv_op = self._resconv_op.reshape(*self._resconv_op.shape[:2], -1)
            return self
        else:
            self._resconv_op = self._resconv_op.reshape(self._resconv_op.shape[0], -1, self._resconv_op.shape[-1])
            return self

=======
        resconv_op = self.sinc_shift(
            diff_psf, self.shifts, axes, int(not self.small_axis) + 1
        )

        self._resconv_op = (
            np.array(resconv_op, dtype=self.frame.dtype) * (self_pix / model_pix) ** 2
        )
        self._resconv_op = self._resconv_op.reshape(*self._resconv_op.shape[:2], -1)
>>>>>>> 4f0b2d9c


    def _render(self, model):
        """Resample and convolve a model in the observation frame
        Parameters
        ----------
        model: array
            The model in some other data frame.
        Returns
        -------
        image_model: array
            `model` mapped into the observation frame
        """
        # Padding the psf to the fast_shape size
        model_ = fft.Fourier(
            fft._pad(model[self.slices[0], :, :], self._fft_shape, axes=(-2, -1))
        )

        model_image = []
        if self.isrot:
<<<<<<< HEAD
            axes = (1,2)

        else:
            axes = [int(self.small_axis)+1]

        model_conv = self.sinc_shift(model_, -self.other_shifts, axes)
        #Transposes are all over the place to make arrays F-contiguous
        if self.isrot:
            if self.small_axis:
                model_conv = model_conv.reshape(*model_conv.shape[:2], -1)
                for c in range(self.frame.C):
                    model_image.append((self._resconv_op[c] @ model_conv[c].T))
                return np.array(model_image, dtype=self.frame.dtype)
            else:
                model_conv = model_conv.reshape(*model_conv.shape[:2], -1)
                for c in range(self.frame.C):
                    model_image.append((self._resconv_op[c] @ model_conv[c].T).T)
                return np.array(model_image, dtype=self.frame.dtype)
=======
            axes = (1, 2)
            sum_axis = int(self.small_axis) + 1

        else:
            axes = [int(self.small_axis) + 1]
            sum_axis = int(self.small_axis) + 1
>>>>>>> 4f0b2d9c


        if self.small_axis:
            model_conv = model_conv.reshape(model_conv.shape[0],-1,model_conv.shape[-1])
            for c in range(self.frame.C):
                model_image.append((model_conv[c].T @ self._resconv_op[c].T).T)
            return np.array(model_image, dtype=self.frame.dtype)
        else:
            model_conv = model_conv.reshape(*model_conv.shape[:2], -2)
            for c in range(self.frame.C):
                model_image.append((self._resconv_op[c].T @ model_conv[c].T).T)
            return np.array(model_image, dtype=self.frame.dtype)

    def render(self, model):
        """Resample and convolve a model in the observation frame for display only!
        Parameters
        ----------
        model: array
            The model in some other data frame.
        Returns
        -------
        image_model: array
            `model` mapped into the observation frame
        """
        image_model = np.zeros(self.frame.shape)
        image_model[self.slices] = self._render(model)
        return image_model

    def get_loss(self, model):
        """Computes the loss/fidelity of a given model wrt to the observation
        Parameters
        ----------
        model: array
            A model from `Blend`
        Returns
        -------
        loss: float
            Loss of the model
        """

        model_ = self._render(model)
        images_ = self.images[self.slices]
        weights_ = self.weights[self.slices]

        # properly normalized likelihood
        log_norm = (
            np.prod(images_.shape) / 2 * np.log(2 * np.pi)
            + np.sum(np.log(1 / weights_)) / 2
        )

        return log_norm + 0.5 * np.sum(weights_ * (model_ - images_) ** 2)<|MERGE_RESOLUTION|>--- conflicted
+++ resolved
@@ -224,7 +224,7 @@
         psf_lr = self.frame.psf.image
         wcs_lr = self.frame.wcs
 
-        ny_hr, nx_hr = psf_hr.shape
+        _, ny_hr, nx_hr = psf_hr.shape
         npsf_bands, ny_lr, nx_lr = psf_lr.shape
 
         # Createsa wcs for psf centered around the frame center
@@ -241,21 +241,7 @@
             psf_wcs_lr.wcs.crval = 0.0, 0.0
             psf_wcs_lr.wcs.crpix = ny_lr / 2.0 + 1, nx_lr / 2.0 + 1
         elif psf_wcs_lr.naxis == 3:
-<<<<<<< HEAD
-            psf_wcs_lr.wcs.crval = 0., 0., 0.
-            psf_wcs_lr.wcs.crpix = ny_lr / 2.+1, nx_lr / 2.+1, 0
-
-        pcoordlr_lr, pcoordlr_hr, coordover_hr = resampling.match_patches(psf_hr.shape, psf_lr.data.shape[1:],
-                                                                    psf_wcs_hr, psf_wcs_lr, isrot = False, psf = True)
-
-        psf_valid = psf_lr[:,pcoordlr_lr[0].min():pcoordlr_lr[1].max()+1,pcoordlr_lr[1].min():pcoordlr_lr[1].max()+1]\
-
-        psf_match_lr = interpolation.sinc_interp(psf_valid, coordover_hr, pcoordlr_hr, angle = angle)
-
-        nx_target = ny_lr/self.h
-        if (nx_target % 2) == 0:
-            nx_target += 1
-=======
+
             psf_wcs_lr.wcs.crval = 0.0, 0.0, 0.0
             psf_wcs_lr.wcs.crpix = ny_lr / 2.0 + 1, nx_lr / 2.0 + 1, 0
 
@@ -264,12 +250,8 @@
             psf_lr.data.shape[1:],
             psf_wcs_hr,
             psf_wcs_lr,
-            isrot=False,
-            psf=True,
-        )
-
-        npsf_y = np.max(coordover_hr[0]) - np.min(coordover_hr[0]) + 1
-        npsf_x = np.max(coordover_hr[1]) - np.min(coordover_hr[1]) + 1
+            isrot=False
+        )
 
         psf_valid = psf_lr[
             :,
@@ -280,14 +262,6 @@
             psf_valid, coordover_hr, pcoordlr_hr, angle=angle
         )
 
-        psf_match_hr = psf_hr[
-            coordover_hr[0].min() : coordover_hr[0].max() + 1,
-            coordover_hr[1].min() : coordover_hr[1].max() + 1,
-        ].reshape(npsf_y, npsf_x)
->>>>>>> 4f0b2d9c
-
-        assert np.shape(psf_match_lr[0]) == np.shape(psf_hr)
-
         psf_hr /= np.sum(psf_hr)
         psf_match_lr /= np.sum(psf_match_lr)
 
@@ -311,23 +285,17 @@
         whr = model_frame.wcs
 
         # Reference PSF
-        _target = model_frame.psf.image[0, :, :]
+        _target = model_frame.psf.image
 
         # Computes spatially matching observation and target psfs. The observation psf is also resampled \\
         # to the model frame resolution
-
-        new_target, observed_psfs = self.match_psfs(_target, angle)
+        new_target, observed_psfs = self.match_psfs(_target, whr, angle)
         diff_psf = fft.match_psfs(fft.Fourier(observed_psfs), fft.Fourier(new_target))
 
         return diff_psf
 
-<<<<<<< HEAD
     def sinc_shift(self, imgs, shifts, axes):
-        '''Performs 2 1D sinc convolutions and shifting along one rotated axis in Fourier space.
-=======
-    def sinc_shift(self, imgs, shifts, axes, sum_axis):
         """Performs 2 1D sinc convolutions and shifting along one rotated axis in Fourier space.
->>>>>>> 4f0b2d9c
 
         Parameters
         ----------
@@ -344,12 +312,8 @@
             the shifted and sinc convolved array in configuration space
         """
         # fft
-<<<<<<< HEAD
-        axes = tuple(np.array(axes)-1)
-=======
         axes = tuple(np.array(axes) - 1)
-        sum_axis -= 1
->>>>>>> 4f0b2d9c
+
         fft_shape = np.array(self._fft_shape)[tuple([axes])]
         imgs_fft = imgs.fft(fft_shape, np.array(axes) + 1)
         transformed_shape = np.array(imgs_fft.shape[1:])
@@ -361,7 +325,6 @@
         else:
             shifter = np.array(interpolation.mk_shifter(self._fft_shape))
 
-<<<<<<< HEAD
         # Shift
         if 0 in axes:
             # Fourier shift
@@ -387,48 +350,6 @@
         # Inverse Fourier transform.
         # The n-dimensional transform could pose problem for very large images
         op = fft.Fourier.from_fft(imgs_shiftfft, fft_shape, inv_shape, fft_axes).image
-=======
-        shishift = []
-        for ax in axes:
-            shishift.append(shifter[ax][np.newaxis, :] ** shifts[ax][:, np.newaxis])
-        # convolution by sinc: setting to zero all coefficients > n//2 along the desired axis:
-        if len(axes) == 1:
-            shishift[0][:, shishift[0].shape[1] // 4 : -shishift[0].shape[1] // 4] = 0
-        else:
-            shishift[sum_axis][
-                :, shishift[sum_axis].shape[1] // 4 : -shishift[sum_axis].shape[1] // 4
-            ] = 0
-        # Shift
-        if 0 in axes:
-            imgs_shiftfft = (
-                imgs_fft[:, np.newaxis, :, :]
-                * shishift[0][np.newaxis, :, :, np.newaxis]
-            )
-            # Shift along the x-axis
-            if 1 in axes:
-                # apply shifts and sinc
-                imgs_shiftfft = (
-                    imgs_shiftfft * shishift[1][np.newaxis, :, np.newaxis, :]
-                )
-
-        elif 1 in axes:
-            # Apply shifts and sinc
-            imgs_shiftfft = (
-                imgs_fft[:, np.newaxis, :, :]
-                * shishift[0][np.newaxis, :, np.newaxis, :]
-            )
-
-        # Inverse Fourier transform.
-        inv_shape = tuple(imgs_shiftfft.shape[:2]) + tuple(transformed_shape)
-        # The n-dimensional transform could pose problem for very large images, but I am not sure it is a regime we should care about
-        op = fft.Fourier.from_fft(
-            imgs_shiftfft,
-            fft_shape,
-            inv_shape,
-            np.array(axes) + len(imgs_shiftfft.shape) - 2,
-        ).image
-
->>>>>>> 4f0b2d9c
         return op
 
     def match(self, model_frame):
@@ -440,7 +361,6 @@
             if self.frame._psfs is not None:
                 self.frame._psfs.update_dtype(model_frame.dtype)
 
-<<<<<<< HEAD
         # channels of model that are represented in this observation
         self._band_slice = slice(None)
         if self.frame.channels is not model_frame.channels:
@@ -450,10 +370,6 @@
 
         # Affine transform
         try :
-=======
-        # Affine transform
-        try:
->>>>>>> 4f0b2d9c
             model_affine = model_frame.wcs.wcs.pc
         except AttributeError:
             model_affine = model_frame.wcs.cd
@@ -462,19 +378,6 @@
         except AttributeError:
             self_affine = self.frame.wcs.cd
 
-<<<<<<< HEAD
-        model_pix = np.sqrt(np.abs(model_affine[0,0])*np.abs(model_affine[1,1]-model_affine[0,1]*model_affine[1,0]))
-        self_pix = np.sqrt(np.abs(self_affine[0,0])*np.abs(self_affine[1,1]-self_affine[0,1]*self_affine[1,0]))
-
-        # Pixel scale ratio
-        self.h = self_pix/model_pix
-        #Vector giving the direction of the x-axis of each frame
-        self_framevector = np.sum(self_affine, axis=0)[:2]/self_pix
-        model_framevector = np.sum(model_affine, axis=0)[:2]/model_pix
-        # normalisation
-        self_framevector /= np.sum(self_framevector**2)**0.5
-        model_framevector /= np.sum(model_framevector**2)**0.5
-=======
         model_pix = np.sqrt(
             np.abs(model_affine[0, 0])
             * np.abs(model_affine[1, 1] - model_affine[0, 1] * model_affine[1, 0])
@@ -483,24 +386,22 @@
             np.abs(self_affine[0, 0])
             * np.abs(self_affine[1, 1] - self_affine[0, 1] * self_affine[1, 0])
         )
+        # Pixel scale ratio
+        self.h = self_pix/model_pix
         # Vector giving the direction of the x-axis of each frame
         self_framevector = np.sum(self_affine, axis=0)[:2] / self_pix
         model_framevector = np.sum(model_affine, axis=0)[:2] / model_pix
         # normalisation
         self_framevector /= np.sum(self_framevector ** 2) ** 0.5
         model_framevector /= np.sum(model_framevector ** 2) ** 0.5
->>>>>>> 4f0b2d9c
 
         # sin of the angle between datasets (normalised cross product)
         self.sin_rot = np.cross(self_framevector, model_framevector)
         # cos of the angle. (normalised scalar product)
         self.cos_rot = np.dot(self_framevector, model_framevector)
         # Is the angle larger than machine precision?
-<<<<<<< HEAD
-        self.isrot = (np.abs(self.sin_rot)**2) > np.finfo(float).eps
-=======
+
         self.isrot = (np.abs(self.sin_rot) ** 2) > np.finfo(float).eps
->>>>>>> 4f0b2d9c
         if not self.isrot:
             self.sin_rot = 0
             self.cos_rot = 1
@@ -509,21 +410,6 @@
             angle = (self.cos_rot, self.sin_rot)
 
         # Get pixel coordinates in each frame.
-<<<<<<< HEAD
-        coord_lr, coord_hr, coordhr_over = resampling.match_patches(model_frame.shape, self.frame.shape,
-                                                                    model_frame.wcs, self.frame.wcs,
-                                                                    perimeter = 'union', isrot = self.isrot)
-
-        # shape of the low resolutino image in the overlap or union
-        self.lr_shape = (np.max(coord_lr[0])-np.min(coord_lr[0])+1,np.max(coord_lr[1])-np.min(coord_lr[1])+1)
-
-        # Coordinates of overlapping low resolutions pixels at low resolution
-        self._coord_lr = coord_lr
-        # Coordinates of overlaping low resolution pixels in high resolution frame
-        self._coord_hr = coord_hr
-        # Coordinates for all model frame pixels
-        self.frame_coord = (np.array(range(model_frame.Ny)), np.array(range(model_frame.Nx)))
-=======
         coord_lr, coord_hr, coordhr_over = resampling.match_patches(
             model_frame.shape,
             self.frame.shape,
@@ -558,28 +444,11 @@
             np.array(range(model_frame.Nx)),
         )
 
-        center_y = (np.max(coord_hr[0]) - np.min(coord_hr[0]) + 1) / 2
-        center_x = (np.max(coord_hr[1]) - np.min(coord_hr[1]) + 1) / 2
->>>>>>> 4f0b2d9c
-
         diff_psf = self.build_diffkernel(model_frame, angle)
 
         # 1D convolutions convolutions of the model are done along the smaller axis, therefore,
         # psf is convolved along the frame's longer axis.
         # the smaller frame axis:
-<<<<<<< HEAD
-        self.small_axis = (self.frame.Nx <= self.frame.Ny)
-
-        self._fft_shape = fft._get_fft_shape(model_frame.psfs, np.zeros(model_frame.shape), padding=3,
-                                             axes=[-2, -1], max=True)
-
-        center_y = np.int(self._fft_shape[0]/2.-(self._fft_shape[0]-model_frame.Ny)/2.) - \
-                   ((self._fft_shape[0] % 2) != 0) * ((model_frame.Ny % 2) == 0)
-        center_x = np.int(self._fft_shape[1]/2.-(self._fft_shape[1]-model_frame.Nx)/2.) - \
-                   ((self._fft_shape[1] % 2) != 0) * ((model_frame.Nx % 2) == 0)
-
-        self.diff_psf = fft.Fourier(fft._pad(diff_psf.image, self._fft_shape, axes = (1,2)))
-=======
         self.small_axis = self.frame.Nx <= self.frame.Ny
 
         self._fft_shape = fft._get_fft_shape(
@@ -589,8 +458,12 @@
             axes=[-2, -1],
             max=True,
         )
-        diff_psf = fft.Fourier(fft._pad(diff_psf.image, self._fft_shape, axes=(1, 2)))
->>>>>>> 4f0b2d9c
+        self.diff_psf = fft.Fourier(fft._pad(diff_psf.image, self._fft_shape, axes=(1, 2)))
+
+        center_y = np.int(self._fft_shape[0]/2.-(self._fft_shape[0]-model_frame.Ny)/2.) - \
+                   ((self._fft_shape[0] % 2) != 0) * ((model_frame.Ny % 2) == 0)
+        center_x = np.int(self._fft_shape[1]/2.-(self._fft_shape[1]-model_frame.Nx)/2.) - \
+                   ((self._fft_shape[1] % 2) != 0) * ((model_frame.Nx % 2) == 0)
         if self.isrot:
 
             # Unrotated coordinates:
@@ -608,17 +481,6 @@
             self.X_unrot = X_unrot[0, :]
 
             if self.small_axis:
-<<<<<<< HEAD
-                self.shifts = np.array([self.Y_unrot * self.cos_rot, self.Y_unrot * self.sin_rot])
-                self.other_shifts = np.array([-self.sin_rot * self.X_unrot, self.cos_rot * self.X_unrot])
-            else:
-                self.shifts = np.array([-self.sin_rot * self.X_unrot, self.cos_rot * self.X_unrot])
-                self.other_shifts = np.array([self.Y_unrot * self.cos_rot, self.Y_unrot * self.sin_rot])
-
-            axes = (1,2)
-
-        #aligned case.
-=======
                 self.shifts = [self.Y_unrot * self.cos_rot, self.Y_unrot * self.sin_rot]
                 self.other_shifts = [
                     -self.sin_rot * self.X_unrot,
@@ -636,8 +498,7 @@
 
             axes = (1, 2)
 
-        # 1-D case.
->>>>>>> 4f0b2d9c
+        # aligned case.
         else:
 
             axes = [int(not self.small_axis) + 1]
@@ -649,9 +510,6 @@
             self.other_shifts = np.copy(self.shifts)
 
         # Computes the resampling/convolution matrix
-<<<<<<< HEAD
-        resconv_op = self.sinc_shift(self.diff_psf, self.shifts, axes)
-
         resconv_op = self.sinc_shift(self.diff_psf, self.shifts, axes)
 
 
@@ -667,17 +525,6 @@
             self._resconv_op = self._resconv_op.reshape(self._resconv_op.shape[0], -1, self._resconv_op.shape[-1])
             return self
 
-=======
-        resconv_op = self.sinc_shift(
-            diff_psf, self.shifts, axes, int(not self.small_axis) + 1
-        )
-
-        self._resconv_op = (
-            np.array(resconv_op, dtype=self.frame.dtype) * (self_pix / model_pix) ** 2
-        )
-        self._resconv_op = self._resconv_op.reshape(*self._resconv_op.shape[:2], -1)
->>>>>>> 4f0b2d9c
-
 
     def _render(self, model):
         """Resample and convolve a model in the observation frame
@@ -697,11 +544,10 @@
 
         model_image = []
         if self.isrot:
-<<<<<<< HEAD
-            axes = (1,2)
-
-        else:
-            axes = [int(self.small_axis)+1]
+            axes = (1, 2)
+
+        else:
+            axes = [int(self.small_axis) + 1]
 
         model_conv = self.sinc_shift(model_, -self.other_shifts, axes)
         #Transposes are all over the place to make arrays F-contiguous
@@ -716,14 +562,7 @@
                 for c in range(self.frame.C):
                     model_image.append((self._resconv_op[c] @ model_conv[c].T).T)
                 return np.array(model_image, dtype=self.frame.dtype)
-=======
-            axes = (1, 2)
-            sum_axis = int(self.small_axis) + 1
-
-        else:
-            axes = [int(self.small_axis) + 1]
-            sum_axis = int(self.small_axis) + 1
->>>>>>> 4f0b2d9c
+
 
 
         if self.small_axis:
