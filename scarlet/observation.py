import autograd.numpy as np
from autograd.extend import defvjp, primitive

from .frame import Frame
from . import interpolation
from . import fft
from . import resampling

from .bbox import overlapped_slices

from scarlet.operators_pybind11 import apply_filter


@primitive
def convolve(image, psf, bounds):
    """Convolve an image with a PSF in real space
    """
    result = np.empty(image.shape, dtype=image.dtype)
    for band in range(len(image)):
        if hasattr(image[band], "_value"):
            # This is an ArrayBox
            img = image[band]._value
        else:
            img = image[band]
        apply_filter(img, psf[band].reshape(-1), bounds[0], bounds[1], bounds[2], bounds[3], result[band])
    return result


def _grad_convolve(convolved, image, psf, slices):
    """Gradient of a real space convolution
    """
    return lambda input_grad: convolve(input_grad, psf[:, ::-1, ::-1], slices)


# Register this function in autograd
defvjp(convolve, _grad_convolve)


class Observation:
    """Data and metadata for a single set of observations

    Attributes
    ----------
    images: array or tensor
        3D data cube (channels, Ny, Nx) of the image in each band.
    frame: a `scarlet.Frame` instance
        The spectral and spatial characteristics of these data
    weights: array or tensor
        Weight for each pixel in `images`.
        If a set of masks exists for the observations then
        then any masked pixels should have their `weight` set
        to zero.
    padding: int
        Number of pixels to pad each side with, in addition to
        half the width of the PSF, for FFTs. This is needed to
        prevent artifacts from the FFT.
    """

    def __init__(
            self, images, channels, psfs=None, weights=None, wcs=None, padding=10
    ):
        """Create an Observation

        Parameters
        ---------
        images: array or tensor
            3D data cube (Channel, Height, Width) of the image in each band.
        psfs: `scarlet.PSF` or its arguments
            PSF in each channel. Can be 3D cube of images stacked in channel direction.
        weights: array or tensor
            Weight for each pixel in `images`.
            If a set of masks exists for the observations then
            then any masked pixels should have their `weight` set
            to zero.
        wcs: TBD
            World Coordinate System associated with the images.
        channels: list of hashable elements
            Names/identifiers of spectral channels
        padding: int
            Number of pixels to pad each side with, in addition to
            half the width of the PSF, for FFTs. This is needed to
            prevent artifacts from the FFT.
        """
        self.frame = Frame(
            images.shape, wcs=wcs, psfs=psfs, channels=channels, dtype=images.dtype
        )

        self.images = images
        if weights is not None:
            self.weights = weights
        else:
            self.weights = np.ones(images.shape)
        assert (
            self.weights.shape == self.images.shape
        ), "Weights needs to have same shape as images"
        self._padding = padding
        self.slices_for_model = (slice(None), slice(None), slice(None))
        self.slices_for_images = (slice(None), slice(None), slice(None))
        self._diff_kernels = None

    def match(self, model_frame, diff_kernels=None, convolution="fft"):
        """Match the frame of `Blend` to the frame of this observation.

        The method sets up the mappings in spectral and spatial coordinates,
        which includes a spatial selection, computing PSF difference kernels
        and filter transformations.

        Parameters
        ---------
        model_frame: a `scarlet.Frame` instance
            The frame of `Blend` to match
        diff_kernels: array
            The difference kernel for each band.
            If `diff_kernels` is `None` then they are
            calculated automatically.
        convolution: str
            The type of convolution to use.
            - `real`: Use a real space convolution and gradient
            - `fft`: Use a DFT to do the convolution and gradient

        Returns
        -------
        None
        """
        self.model_frame = model_frame
        if model_frame.channels is not None and self.frame.channels is not None:
            channel_origin = list(model_frame.channels).index(self.frame.channels[0])
            self.frame.origin = (channel_origin, *self.frame.origin[1:])

        slices = overlapped_slices(self.frame, model_frame)
        self.slices_for_images = slices[0] # Slice of images to match the model
        self.slices_for_model = slices[1] #  Slice of model that overlaps with the observation

        # check dtype consistency
        if self.frame.dtype != model_frame.dtype:
            self.frame.dtype = model_frame.dtype
            self.images = self.images.copy().astype(model_frame.dtype)
            if type(self.weights) is np.ndarray:
                self.weights = self.weights.copy().astype(model_frame.dtype)

        # constrcut diff kernels
        if diff_kernels is None:
            self._diff_kernels = None
            if self.frame.psf is not model_frame.psf:
                assert self.frame.psf is not None and model_frame.psf is not None
                psf = fft.Fourier(self.frame.psf.update_dtype(model_frame.dtype).image)
                model_psf = fft.Fourier(
                    model_frame.psf.update_dtype(model_frame.dtype).image
                )
                self._diff_kernels = fft.match_psfs(psf, model_psf)
        else:
            if not isinstance(diff_kernels, fft.Fourier):
                diff_kernels = fft.Fourier(diff_kernels)
            self._diff_kernels = diff_kernels

        # initialize the filter window
        assert convolution in ["real", "fft"], "`convolution` must be either 'real' or 'fft'"
        self.convolution = convolution
        return self

    @property
    def convolution_bounds(self):
        """Build the slices needed for convolution in real space
        """
        try:
            return self._convolution_bounds
        except AttributeError:
            coords = interpolation.get_filter_coords(self._diff_kernels[0])
            self._convolution_bounds = interpolation.get_filter_bounds(coords.reshape(-1, 2))
        return self._convolution_bounds

    def convolve(self, model, convolution_type=None):
        """Convolve the model in a single band
        """
        if convolution_type is None:
            convolution_type = self.convolution
        if convolution_type == "real":
            result = convolve(model, self._diff_kernels.image, self.convolution_bounds)
        elif convolution_type == "fft":
            result = fft.convolve(fft.Fourier(model), self._diff_kernels, axes=(1, 2)).image
        else:
            raise ValueError("`convolution` must be either 'real' or 'fft', got {}".format(convolution_type))
        return result

    def render(self, model):
        """Convolve a model to the observation frame

        Parameters
        ----------
        model: array
            The model from `Blend`

        Returns
        -------
        image_model: array
            `model` mapped into the observation frame
        """
        if self._diff_kernels is not None:
            model_images = self.convolve(model)
        else:
            model_images = model
<<<<<<< HEAD

        return model_images[self.slices_for_model]
=======
        model_images = model_images[:, self.slices_for_model[-2], self.slices_for_model[-1]]
        return model_images
>>>>>>> 619f704d

    def get_loss(self, model):
        """Computes the loss/fidelity of a given model wrt to the observation

        Parameters
        ----------
        model: array
            The model from `Blend`

        Returns
        -------
        result: array
            Scalar tensor with the likelihood of the model
            given the image data
        """
        model_ = self.render(model)
        if self.frame != self.model_frame:
            images_ = self.images[self.slices_for_images]
            weights_ = self.weights[self.slices_for_images]
        else:
            images_ = self.images
            weights_ = self.weights

        # normalization of the single-pixel likelihood:
        # 1 / [(2pi)^1/2 (sigma^2)^1/2]
        # with inverse variance weights: sigma^2 = 1/weight
        # full likelihood is sum over all data samples: pixel in images
        # NOTE: this assumes that all pixels are used in likelihood!
        log_sigma = np.zeros(self.weights.shape, dtype=self.weights.dtype)
        cuts = self.weights > 0
        log_sigma[cuts] = np.log(1 / self.weights[cuts])
        log_norm = (
                np.prod(images_.shape) / 2 * np.log(2 * np.pi)
                + np.sum(log_sigma) / 2
        )

        return log_norm + np.sum(weights_ * (model_ - images_) ** 2) / 2

    def get_LowRes(self):
        """ Creates a LowResObservation object from an Observation object

        """
        return LowResObservation(self.images,
                                 psfs=self.frame._psfs,
                                 weights=self.weights,
                                 wcs=self.frame.wcs,
                                 channels=self.frame.channels)

    def _model_to_frame(self, frame, images=None):
        """Project this observation into another frame

        Note: the frame must have the same sampling and rotation,
        but can differ in the shape and origin of the `Frame`.
        This method is a convenience function for now but should
        not be considered supported and could be removed in a later version
        """
        frame_slices, observation_slices = overlapped_slices(frame, self.bbox)

        if images is None:
            images = self.images

        if hasattr(frame, "dtype"):
            dtype = frame.dtype
        else:
            dtype = images.dtype
        result = np.zeros(frame.shape, dtype=dtype)
        result[frame_slices] = images[observation_slices]
        return result

    @property
    def bbox(self):
        return self.frame.bbox


class LowResObservation(Observation):
    def __init__(
            self,
            images,
            channels,
            wcs=None,
            psfs=None,
            weights=None,
            padding=3,
    ):

        assert wcs is not None, "WCS is necessary for LowResObservation"
        assert psfs is not None, "PSF is necessary for LowResObservation"

        super().__init__(
            images,
            wcs=wcs,
            psfs=psfs,
            weights=weights,
            channels=channels,
            padding=padding,
        )

    def match_psfs(self, psf_hr, wcs_hr):
        """psf matching between different dataset
        Matches PSFS at different resolutions by interpolating psf_lr on the same grid as psf_hr
        Parameters
        ----------
        psf_hr: array
            centered psf of the high resolution scene
        psf_lr: array
            centered psf of the low resolution scene
        wcs_hr: WCS object
            wcs of the high resolution scene
        wcs_lr: WCS object
            wcs of the low resolution scene
        angle: tuple
            the cos and sin of the rotation angle between frames
        Returns
        -------
        psf_match_hr: array
            high rresolution psf at mactching size
        psf_match_lr: array
            low resolution psf at matching size and resolution
        """
        psf_lr = self.frame._psfs.image
        # Odd pad shape
        pad_shape = np.array((self.images.shape[-2:] + np.array(psf_lr.shape[-2:]))/2).astype(int) * 2 + 1
        wcs_lr = self.frame.wcs

        h_lr = interpolation.get_pixel_size(interpolation.get_affine(wcs_lr))
        h_hr = interpolation.get_pixel_size(interpolation.get_affine(wcs_hr))

        # Interpolation of the low res psf
        angle, h_ratio = interpolation.get_angles(wcs_hr, wcs_lr)
        psf_match_lr = interpolation.sinc_interp_inplace(psf_lr, h_lr, h_hr, angle, pad_shape = pad_shape)

        # Normalisation
        psf_hr /= np.sum(psf_hr)
        psf_match_lr /= np.sum(psf_match_lr)

        return psf_hr, psf_match_lr

    def build_diffkernel(self, model_frame):
        """Builds the differential convolution kernel between the observation and the frame psfs

        Parameters
        ----------
        model_frame: Frame object
            the frame of the model
        Returns
        -------
        diff_psf: array
            the differential psf between observation and frame psfs.
        """
        # Compute diff kernel at hr
        whr = model_frame.wcs

        # Reference PSF
        _target = model_frame._psfs.image

        # Computes spatially matching observation and target psfs. The observation psf is also resampled \\
        # to the model frame resolution
        new_target, observed_psfs = self.match_psfs(_target, whr)
        diff_psf = fft.match_psfs(fft.Fourier(observed_psfs), fft.Fourier(new_target))

        return diff_psf, new_target

    def sinc_shift(self, imgs, shifts, axes):
        """Performs 2 1D sinc convolutions and shifting along one rotated axis in Fourier space.

        Parameters
        ----------
        imgs: Fourier
            a Fourier object of 2D images to sinc convolve and shift
            to the adequate shape.
        shifts: array
            an array of the shift values for each line and columns of images in imgs
        axes: array
            Optional argument that specifies the axes along which to apply sinc convolution.
        Returns
        -------
        result: array
            the shifted and sinc convolved array in configuration space
        """
        # fft
        axes = tuple(np.array(axes) - 1)
        fft_shape = np.array(self._fft_shape)[tuple([axes])]
        imgs_fft = imgs.fft(fft_shape, np.array(axes) + 1)
        transformed_shape = np.array(imgs_fft.shape[1:])
        transformed_shape[tuple([axes])] = fft_shape

        # frequency sampling
        if len(axes) == 1:
            shifter = np.array(interpolation.mk_shifter(self._fft_shape, real=True))
        else:
            shifter = np.array(interpolation.mk_shifter(self._fft_shape))
        # Shift
        if 0 in axes:
            # Fourier shift
            shishift = np.exp(shifter[0][np.newaxis, :] * shifts[0][:, np.newaxis])
            imgs_shiftfft = imgs_fft[:, np.newaxis, :, :] * shishift[np.newaxis, :, :, np.newaxis]
            fft_axes = [len(imgs_shiftfft.shape) - 2]
            # Shift along the x-axis
            if 1 in axes:
                # Fourier shift
                shishift = np.exp(shifter[1][np.newaxis, :] * shifts[1][:, np.newaxis])
                imgs_shiftfft = imgs_shiftfft * shishift[np.newaxis, :, np.newaxis, :]
                fft_axes = np.array(axes) + len(imgs_shiftfft.shape) - 2
            inv_shape = tuple(imgs_shiftfft.shape[:2]) + tuple(transformed_shape)


        elif 1 in axes:
            # Fourier shift
            shishift = np.exp(shifter[1][:, np.newaxis] * shifts[1][np.newaxis, :])
            imgs_shiftfft = imgs_fft[:, :, :, np.newaxis] * shishift[np.newaxis, np.newaxis, :, :]
            inv_shape = tuple([imgs_shiftfft.shape[0]]) + tuple(transformed_shape) + tuple([imgs_shiftfft.shape[-1]])
            fft_axes = [len(imgs_shiftfft.shape) - 2]

        # Inverse Fourier transform.
        # The n-dimensional transform could pose problem for very large images
        op = fft.Fourier.from_fft(imgs_shiftfft, fft_shape, inv_shape, fft_axes).image
        return op

    def match(self, model_frame):
        """ matches the observation to a frame

        Parameters
        ----------
        model_frame: `Frame`
            Frame to match to the observation
        coord: `array`
            coordinates of the pixels in the frame to fit
        """
        if self.frame.dtype != model_frame.dtype:
            self.images = self.images.copy().astype(model_frame.dtype)
            if type(self.weights) is np.ndarray:
                self.weights = self.weights.copy().astype(model_frame.dtype)
            if self.frame._psfs is not None:
                self.frame._psfs.update_dtype(model_frame.dtype)

        self.angle, self.h = interpolation.get_angles(self.frame.wcs, model_frame.wcs)

        # Is the angle larger than machine precision?
        self.isrot = (np.abs(self.angle[1]) ** 2) > np.finfo(float).eps
        if not self.isrot:
            self.angle = None

        # Get pixel coordinates in each frame.
        coord_lr, coord_hr = resampling.match_patches(self, model_frame,isrot=self.isrot)
        # shape of the low resolution image in the intersection or union
        lr_shape = (
            np.max(coord_lr[0]) - np.min(coord_lr[0]) + 1,
            np.max(coord_lr[1]) - np.min(coord_lr[1]) + 1,
        )

        # Coordinates for all model frame pixels
        self.frame_coord = (
            np.array(range(model_frame.Ny)),
            np.array(range(model_frame.Nx)),
        )
        diff_psf, target = self.build_diffkernel(model_frame)

        # 1D convolutions convolutions of the model are done along the smaller axis, therefore,
        # psf is convolved along the frame's longer axis.
        # the smaller frame axis:
        self.small_axis = self.frame.Nx <= self.frame.Ny

        self._fft_shape = fft._get_fft_shape(
            target,
            np.zeros(model_frame.shape),
            padding=3,
            axes=[-2, -1],
            max=False,
        )
        # Cutting diff_psf if needded and keeping the parity
        if (self._fft_shape[-2] < diff_psf.shape[-2]) or (self._fft_shape[-1] < diff_psf.shape[-1]):
            diff_psf = fft._centered(diff_psf, np.array([diff_psf.shape[0]+1, *self._fft_shape])-1)

        self.diff_psf = fft.Fourier(fft._pad(diff_psf.image, self._fft_shape, axes=(-2,-1)))

        center_y = np.int(self._fft_shape[0] / 2. - (self._fft_shape[0] - model_frame.Ny) / 2.) + \
                   ((self._fft_shape[0] % 2) != 0) * ((model_frame.Ny % 2) == 0) + model_frame.origin[-2]
        center_x = np.int(self._fft_shape[1] / 2. - (self._fft_shape[1] - model_frame.Nx) / 2.) - \
                   ((self._fft_shape[1] % 2) != 0) * ((model_frame.Nx % 2) == 0) + model_frame.origin[-1]
        if self.isrot:

            # Unrotated coordinates:
            Y_unrot = (
                    (coord_hr[0] - center_y) * self.angle[0]
                    - (coord_hr[1] - center_x) * self.angle[1]
            ).reshape(lr_shape)
            X_unrot = (
                    (coord_hr[1] - center_x) * self.angle[0]
                    + (coord_hr[0] - center_y) * self.angle[1]
            ).reshape(lr_shape)

            # Removing redundancy
            self.Y_unrot = Y_unrot[:, 0]
            self.X_unrot = X_unrot[0, :]

            if self.small_axis:
                self.shifts = np.array([self.Y_unrot * self.angle[0], self.Y_unrot * self.angle[1]])
                self.other_shifts = np.array([
                    -self.angle[1] * self.X_unrot,
                    self.angle[0] * self.X_unrot,
                ])
            else:
                self.shifts = np.array([
                    -self.angle[1] * self.X_unrot,
                    self.angle[0] * self.X_unrot,
                ])
                self.other_shifts = np.array([
                    self.Y_unrot * self.angle[0],
                    self.Y_unrot * self.angle[1],
                ])

            axes = (1, 2)

        # aligned case.
        else:

            axes = [int(not self.small_axis) + 1]
            self.shifts = np.array(coord_hr)

            self.shifts[0] -= center_y
            self.shifts[1] -= center_x

            self.other_shifts = np.copy(self.shifts)
        # Computes the resampling/convolution matrix
        resconv_op = self.sinc_shift(self.diff_psf, self.shifts, axes)

        self._resconv_op = np.array(resconv_op, dtype=self.frame.dtype) * self.h ** 2

        if self.isrot:
            self._resconv_op = self._resconv_op.reshape(*self._resconv_op.shape[:2], -1)
            return self
        if self.small_axis:
            self._resconv_op = self._resconv_op.reshape(*self._resconv_op.shape[:2], -1)
            return self
        else:
            self._resconv_op = self._resconv_op.reshape(self._resconv_op.shape[0], -1, self._resconv_op.shape[-1])
            return self

    def render(self, model):
        """Resample and convolve a model in the observation frame
        Parameters
        ----------
        model: array
            The model in some other data frame.
        Returns
        -------
        image_model: array
            `model` mapped into the observation frame
        """
        # Padding the psf to the fast_shape size
        model_ = fft.Fourier(
            fft._pad(model, self._fft_shape, axes=(-2, -1))
        )

        model_image = []
        if self.isrot:
            axes = (1, 2)

        else:
            axes = [int(self.small_axis) + 1]

        model_conv = self.sinc_shift(model_, -self.other_shifts, axes)
        # Transposes are all over the place to make arrays F-contiguous
        if self.isrot:
            if self.small_axis:
                model_conv = model_conv.reshape(*model_conv.shape[:2], -1)
                for c in range(self.frame.C):
                    model_image.append((self._resconv_op[c] @ model_conv[c].T))
                return np.array(model_image, dtype=self.frame.dtype)
            else:
                model_conv = model_conv.reshape(*model_conv.shape[:2], -1)
                for c in range(self.frame.C):
                    model_image.append((self._resconv_op[c] @ model_conv[c].T).T)
                return np.array(model_image, dtype=self.frame.dtype)

        if self.small_axis:
            model_conv = model_conv.reshape(model_conv.shape[0], -1, model_conv.shape[-1])
            for c in range(self.frame.C):
                model_image.append((model_conv[c].T @ self._resconv_op[c].T).T)
            return np.array(model_image, dtype=self.frame.dtype)
        else:
            model_conv = model_conv.reshape(*model_conv.shape[:2], -2)
            for c in range(self.frame.C):
                model_image.append((self._resconv_op[c].T @ model_conv[c].T).T)
            return np.array(model_image, dtype=self.frame.dtype)

    def get_loss(self, model):
        """Computes the loss/fidelity of a given model wrt to the observation
        Parameters
        ----------
        model: array
            A model from `Blend`
        Returns
        -------
        loss: float
            Loss of the model
        """
        model_ = self.render(model)
        images_ = self.images
        weights_ = self.weights

        # properly normalized likelihood
        log_sigma = np.zeros(weights_.shape, dtype=weights_.dtype)
        cuts = weights_ > 0
        log_sigma[cuts] = np.log(1 / weights_[cuts])
        log_norm = (
                np.prod(images_.shape) / 2 * np.log(2 * np.pi)
                + np.sum(log_sigma) / 2
        )

        return log_norm + 0.5 * np.sum(weights_ * (model_ - images_) ** 2)<|MERGE_RESOLUTION|>--- conflicted
+++ resolved
@@ -199,13 +199,7 @@
             model_images = self.convolve(model)
         else:
             model_images = model
-<<<<<<< HEAD
-
         return model_images[self.slices_for_model]
-=======
-        model_images = model_images[:, self.slices_for_model[-2], self.slices_for_model[-1]]
-        return model_images
->>>>>>> 619f704d
 
     def get_loss(self, model):
         """Computes the loss/fidelity of a given model wrt to the observation
