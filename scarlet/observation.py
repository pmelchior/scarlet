--- conflicted
+++ resolved
@@ -9,69 +9,6 @@
 
 logger = logging.getLogger("scarlet.observation")
 
-
-def sinc_shift(imgs, shifts, _fft_shape, axes, sum_axis):
-    '''Performs 2 1D sinc convolutions and shifting along one rotated axis in Fourier space.
-
-    Parameters
-    ----------
-    imgs: Fourier
-        a Fourier object of 2D images to sinc convolve and shift
-        to the adequate shape.
-    shifts: array
-        an array of the shift values for each line and columns of images in imgs
-    fft_shape: tuple
-        shape of the fast fft to transform imgs
-    axes: array
-        Optional argument that specifies the axes along which to apply sinc convolution.
-        If set to `None`, no sinc is applied.
-    sum_axis: int
-        axis along which the summation is performed. If axes is of length one, sum_axis should correspond to axes.
-    inv: Bool
-        if set to true the inverse of the Fourier transforms of imgs is used.
-    Returns
-    -------
-    result: array
-        the shifted and sinc convolved array in configuration space
-    '''
-    # fft
-    fft_shape = np.array(_fft_shape)[tuple([axes])]
-    imgs_fft = imgs.fft(fft_shape, np.array(axes) + 1)
-    transformed_shape = np.array(imgs_fft.shape[1:])
-    transformed_shape[tuple([axes])] = fft_shape
-
-    # frequency sampling
-    if len(axes) == 1:
-        shifter = np.array(interpolation.mk_shifter(_fft_shape, real=True))
-    else:
-        shifter = np.array(interpolation.mk_shifter(_fft_shape))
-
-    shishift = []
-    for ax in axes:
-        shishift.append(shifter[ax][np.newaxis, :] ** (shifts[ax][:, np.newaxis]))
-
-    # convolution by sinc: setting to zero all coefficients > n//2 along the desired axis:
-    if len(axes) == 1:
-        shishift[0][:, shishift[0].shape[1] // 4:] = 0
-    else:
-        shishift[sum_axis][:, shishift[sum_axis].shape[1] // 4:] = 0
-    # Shift
-    if 0 in axes:
-        # Shift along the x-axis
-        imgs_shiftfft = imgs_fft[:, np.newaxis, :, :] * shishift[0][np.newaxis, :, :, np.newaxis]
-        if 1 in axes:
-            # Shift along the y axis
-            imgs_shiftfft = imgs_shiftfft * shishift[1][np.newaxis, :, np.newaxis, :]
-
-    elif 1 in axes:
-        # Apply shifts and sinc
-        imgs_shiftfft = imgs_fft[:, np.newaxis, :, :] * shishift[0][np.newaxis, :, np.newaxis, :]
-    # Inverse Fourier transform.
-    inv_shape = tuple(imgs_shiftfft.shape[:2]) + tuple(transformed_shape)
-    # The n-dimensional transform could pose problem for very large images, but I am not sure it is a regime we should care about
-    op = fft.Fourier.from_fft(imgs_shiftfft, fft_shape, inv_shape, np.array(axes) + len(imgs_shiftfft.shape) - 2)
-
-    return op.image
 
 class Frame():
     """Spatial and spectral characteristics of the data
@@ -311,46 +248,6 @@
 
         super().__init__(images, wcs=wcs, psfs=psfs, weights=weights, channels=channels, padding=padding)
 
-
-<<<<<<< HEAD
-=======
-        psf_match_hr = psf_hr[coordover_hr[0].min():coordover_hr[0].max()+1,
-                       coordover_hr[1].min():coordover_hr[1].max()+1].reshape(npsf_y, npsf_x)
-
-        assert np.shape(psf_match_lr[0]) == np.shape(psf_match_hr)
-
-        psf_match_hr /= np.sum(psf_match_hr)
-        psf_match_lr /= np.sum(psf_match_lr)
-        return psf_match_hr[np.newaxis, :], psf_match_lr
-
-    def build_diffkernel(self, model_frame, angle):
-        '''Builds the differential convolution kernel between the observation and the frame psfs
-
-        Parameters
-        ----------
-        model_frame: Frame object
-            the frame of the model (hehehe)
-        angle: tuple
-            tuple of the cos and sin of the rotation angle between frames.
-        Returns
-        -------
-        diff_psf: array
-            the differential psf between observation and frame psfs.
-        '''
-        # Compute diff kernel at hr
-        whr = model_frame.wcs
-
-        # Reference PSF
-        _target = model_frame.psfs.image[0, :, :]
-
-        # Computes spatially matching observation and target psfs. The observation psf is also resampled \\
-        # to the model frame resolution
-        new_target, observed_psfs = self.match_psfs(_target, whr, angle)
-
-        diff_psf = fft.match_psfs(fft.Fourier(observed_psfs), fft.Fourier(new_target))
-
-        return diff_psf
-
     def sinc_shift(self, imgs, shifts, axes, sum_axis):
         '''Performs 2 1D sinc convolutions and shifting along one rotated axis in Fourier space.
 
@@ -410,7 +307,6 @@
         op = fft.Fourier.from_fft(imgs_shiftfft, fft_shape, inv_shape, np.array(axes)+len(imgs_shiftfft.shape)-2).image
 
         return op
->>>>>>> 16350ce2
 
     def match(self, model_frame):
 
@@ -439,14 +335,14 @@
         model_framevector /= np.sum(model_framevector**2)**0.5
 
         # sin of the angle between datasets (normalised cross product)
-        sin_rot = np.cross(self_framevector, model_framevector)
+        self.sin_rot = np.cross(self_framevector, model_framevector)
         # cos of the angle. (normalised scalar product)
-        cos_rot = np.dot(self_framevector, model_framevector)
+        self.cos_rot = np.dot(self_framevector, model_framevector)
         #Is the angle larger than machine precision?
-        self.isrot = (np.abs(sin_rot)**2) < np.finfo(float).eps
+        self.isrot = (np.abs(self.sin_rot)**2) < np.finfo(float).eps
 
         #This is a sanity check for me. I suggest to keep it while we are testing that thing, but ultimately, it can go.
-        assert (1 - sin_rot ** 2 - cos_rot ** 2) < np.finfo(float).eps
+        assert (1 - self.sin_rot ** 2 - self.cos_rot ** 2) < np.finfo(float).eps
 
         #Fast shape
         self._fft_shape = fft._get_fft_shape(model_frame.psfs, np.zeros(model_frame.shape), padding=3,
@@ -466,45 +362,20 @@
         #Coordinates for all model frame pixels
         self.frame_coord = (np.array(range(model_frame.Ny)), np.array(range(model_frame.Nx)))
 
-<<<<<<< HEAD
-        center_y = (np.max(self._coord_hr[0]) - np.min(self._coord_hr[0])+1)/2
-        center_x = (np.max(self._coord_hr[1]) - np.min(self._coord_hr[1])+1)/2
-
-        #Fourier inverse of the high resolution psf
-        inv_psf = 1./model_frame.psfs.fft(self._fft_shape, (1,2))
-
-        diff_psf = fft.Fourier.from_fft(inv_psf, self._fft_shape,  (tuple([1])+tuple(self._fft_shape)), (1,2))
-
-        #FFT of the low resolution psfs
-        self.frame.psfs.fft(self._fft_shape, (-2,-1))
-
-        import matplotlib.pyplot as plt
-        plt.imshow(self.frame.psfs._fft[((256, 256), (-2, -1))].real[0])
-        plt.show()
-=======
         center_y = (np.max(self._coord_hr[0]) - np.min(self._coord_hr[0]) + 1) / 2
         center_x = (np.max(self._coord_hr[1]) - np.min(self._coord_hr[1]) + 1) / 2
 
-        diff_psf = self.build_diffkernel(model_frame, angle)
-
->>>>>>> 16350ce2
+        self._fft_shape = fft._get_fft_shape(model_frame.psfs, np.zeros(model_frame.shape), padding=3,
+                                             axes=[-2, -1], max=True)
+
+        inv_psf = 1./model_frame.psfs.fft(self._fft_shape, axes = (1,2))
+        diff_psf = fft.Fourier.from_fft(inv_psf,self._fft_shape, tuple(tuple([1])+tuple(self._fft_shape)), axes = (1,2))
+
         # 1D convolutions convolutions of the model are done along the smaller axis, therefore,
         # psf is convolved along the frame's longer axis.
         # the smaller frame axis:
         self.small_axis = (self.frame.Nx <= self.frame.Ny)
 
-<<<<<<< HEAD
-
-        if self.isrot:
-
-            #Unrotated coordinates:
-            Y_unrot = ((self._coord_hr[0] - center_y) * cos_rot +
-                       (self._coord_hr[1] - center_x) * sin_rot).reshape(self.lr_shape)
-            X_unrot = ((self._coord_hr[1] - center_x) * cos_rot -
-                       (self._coord_hr[0] - center_y) * sin_rot).reshape(self.lr_shape)
-=======
-        self._fft_shape = fft._get_fft_shape(model_frame.psfs, np.zeros(model_frame.shape), padding=3,
-                                             axes=[-2, -1], max=True)
         diff_psf = fft.Fourier(fft._pad(diff_psf.image, self._fft_shape, axes = (1,2)))
         if self.isrot:
 
@@ -513,26 +384,18 @@
                        (self._coord_hr[1] - center_x) * self.sin_rot).reshape(self.lr_shape)
             X_unrot = ((self._coord_hr[1] - center_x) * self.cos_rot -
                        (self._coord_hr[0] - center_y) * self.sin_rot).reshape(self.lr_shape)
->>>>>>> 16350ce2
 
             #Removing redundancy
-            Y_unrot = Y_unrot[:, 0]
-            X_unrot = X_unrot[0, :]
+            self.Y_unrot = Y_unrot[:, 0]
+            self.X_unrot = X_unrot[0, :]
 
             if self.small_axis:
-<<<<<<< HEAD
-                self.shifts = [Y_unrot * cos_rot, Y_unrot * sin_rot]
-                self.other_shifts = [-sin_rot * X_unrot, cos_rot * X_unrot]
-            else:
-                self.shifts = [-sin_rot * X_unrot, cos_rot * X_unrot]
-                self.other_shifts = [Y_unrot * cos_rot, Y_unrot * sin_rot]
-=======
+
                 self.shifts = [self.Y_unrot * self.cos_rot, self.Y_unrot * self.sin_rot]
                 self.other_shifts = [-self.sin_rot * self.X_unrot, self.cos_rot * self.X_unrot]
             else:
                 self.shifts = [-self.sin_rot * self.X_unrot, self.cos_rot * self.X_unrot]
                 self.other_shifts = [self.Y_unrot * self.cos_rot, self.Y_unrot * self.sin_rot]
->>>>>>> 16350ce2
 
             axes = (0,1)
 
@@ -544,17 +407,11 @@
 
             self.shifts[0] -= center_y
             self.shifts[1] -= center_x
-<<<<<<< HEAD
-
-        # Computes the resampling/convolution matrix
-        resconv_op = sinc_shift(diff_psf, self.shifts, self._fft_shape, axes, int(not self.small_axis))
-=======
 
             self.other_shifts = np.copy(self.shifts)
 
         # Computes the resampling/convolution matrix
         resconv_op = self.sinc_shift(diff_psf, self.shifts, axes, int(not self.small_axis))
->>>>>>> 16350ce2
 
         self._resconv_op = np.array(resconv_op*(model_frame.Ny * model_frame.Nx) / (self.frame.Ny * self.frame.Nx),
                                     dtype=self.frame.dtype)
@@ -574,49 +431,31 @@
             The convolved and resampled `model` in the observation frame.
         """
         # Padding the psf to the fast_shape size
-<<<<<<< HEAD
-        model_ = fft.Fourier(fft._pad(model[self._band_slice, :, :], self._fft_shape, axes = (-2,-1)))
-        model_image = []
-        if self.isrot:
-            axes = (0,1)
-=======
+
         model_ = fft.Fourier(fft._pad(model[self._band_slice, :, :], self._fft_shape, axes=(-2, -1)))
 
         model_image = []
         if self.isrot:
             axes = (0, 1)
->>>>>>> 16350ce2
             sum_axis = int(self.small_axis)
 
         else:
             axes = [int(self.small_axis)]
             sum_axis = int(self.small_axis)
-
-<<<<<<< HEAD
-        model_conv = sinc_shift(model_, self.shifts, self._fft_shape, axes, sum_axis)
-
-        model_conv = model_conv.reshape(*model_conv.shape[:2], -1)
-
-        for c in range(self.frame.C):
-            model_image.append((model_conv[c] @ self._resconv_op[0].T).T)
-        lr_model = fft.Fourier(np.array(model_image, dtype=self.frame.dtype)[:,:,::-1])
-
-        return fft.convolve(lr_model, self.frame.psfs, axes = (-2,-1)).image
-=======
 
         model_conv = self.sinc_shift(model_, self.other_shifts, axes, sum_axis)
 
         model_conv = model_conv.reshape(*model_conv.shape[:2], -1)
         if self.small_axis:
             for c in range(self.frame.C):
-                model_image.append((model_conv[c] @ self._resconv_op[c].T).T)
-            return np.array(model_image, dtype=self.frame.dtype)[:, :, ::-1]
+                model_image.append((model_conv[c] @ self._resconv_op[0].T).T)
+            deconv = np.array(model_image, dtype=self.frame.dtype)[:, :, ::-1]
         else:
             for c in range(self.frame.C):
-                model_image.append((model_conv[c] @ self._resconv_op[c].T))
-            return np.array(model_image, dtype=self.frame.dtype)[:, ::-1, :]
-
->>>>>>> 16350ce2
+                model_image.append((model_conv[c] @ self._resconv_op[0].T))
+            deconv =  np.array(model_image, dtype=self.frame.dtype)[:, ::-1, :]
+
+        return fft.convolve(fft.Fourier(deconv), self.frame.psfs).image
 
     def render(self, model):
         """Resample and convolve a model in the observation frame for display only!
