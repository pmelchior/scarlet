--- conflicted
+++ resolved
@@ -17,34 +17,8 @@
     width: int
         Width of the box
     """
-<<<<<<< HEAD
-    def __init__(self, yx0, height, width):
-        if width <= 0 or height <= 0:
-            self.yx0 = None
-            self.width = self.height = 0
-        else:
-            self.yx0 = yx0
-            self.height = height
-            self.width = width
-
-    @staticmethod
-    def from_shape(shape):
-        """Initialize a box to cover `image`
-
-        Parameters
-        ----------
-        shape: tuple
-            2D (Height, Width)
-
-        Returns
-        -------
-        bbox: :class:`scarlet.bbox.Box`
-            A new box bounded by the shape.
-        """
-=======
     def __init__(self, shape, origin=(0,0,0)):
         # bbox always in 3D
->>>>>>> 715a1627
         if len(shape) == 2:
             shape = (0, *shape)
         assert len(shape) == 3
@@ -344,11 +318,7 @@
         return self
 
     def __copy__(self):
-<<<<<<< HEAD
-        return Box((self.yx0[0], self.yx0[1]), self.height, self.width)
-=======
         return Box(self.shape, offset=self.offset)
->>>>>>> 715a1627
 
     def __eq__(self, other):
         return self.shape == other.shape and self.origin == other.origin
