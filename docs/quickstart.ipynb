{
 "cells": [
  {
   "cell_type": "markdown",
   "metadata": {},
   "source": [
    "# Quick Start Guide\n",
    "\n",
    "This tutorial shows how to quickly get started using *scarlet* to model an hyperspectral image cube. For a more in-depth introduction to *scarlet*, read our [User Guide](user_docs.ipynb)."
   ]
  },
  {
   "cell_type": "code",
   "execution_count": null,
   "metadata": {},
   "outputs": [],
   "source": [
    "# Import Packages and setup\n",
    "import logging\n",
    "logger = logging.getLogger('scarlet')\n",
    "logger.setLevel(logging.DEBUG)\n",
    "logger = logging.getLogger(\"proxmin\")\n",
    "logger.setLevel(logging.DEBUG)\n",
    "\n",
    "\n",
    "import autograd.numpy as np\n",
    "import scarlet\n",
    "import scarlet.display\n",
    "\n",
    "%matplotlib inline\n",
    "import matplotlib\n",
    "import matplotlib.pyplot as plt\n",
    "# use a better colormap and don't interpolate the pixels\n",
    "matplotlib.rc('image', cmap='inferno')\n",
    "matplotlib.rc('image', interpolation='none')"
   ]
  },
  {
   "cell_type": "markdown",
   "metadata": {},
   "source": [
    "## Load and display the sample data"
   ]
  },
  {
   "cell_type": "code",
   "execution_count": null,
   "metadata": {},
   "outputs": [],
   "source": [
    "# Load the sample images\n",
    "data = np.load(\"../data/hsc_cosmos_35.npz\")\n",
    "images = data[\"images\"]\n",
    "filters = data[\"filters\"]\n",
    "catalog = data[\"catalog\"]\n",
    "weights = 1/data[\"variance\"]\n",
    "psfs = scarlet.PSF(data[\"psfs\"])"
   ]
  },
  {
   "cell_type": "markdown",
   "metadata": {},
   "source": [
    "### Display a raw image cube\n",
    "This is an example of how to display an RGB image from an image cube of multiband data. In this case the image uses a $sinh^{-1}$ function to normalize the flux in each filter consistently to create an RGB image."
   ]
  },
  {
   "cell_type": "code",
   "execution_count": null,
   "metadata": {},
   "outputs": [],
   "source": [
    "from astropy.visualization.lupton_rgb import AsinhMapping, LinearMapping\n",
    "\n",
    "stretch = 0.1\n",
    "Q = 10\n",
    "norm = AsinhMapping(minimum=0, stretch=stretch, Q=Q)\n",
    "img_rgb = scarlet.display.img_to_rgb(images, norm=norm)\n",
    "plt.imshow(img_rgb)\n",
    "\n",
    "# Mark all of the sources from the detection cataog\n",
    "for k, src in enumerate(catalog):\n",
    "    plt.text(src[\"x\"], src[\"y\"], str(k), color=\"red\")"
   ]
  },
  {
   "cell_type": "markdown",
   "metadata": {},
   "source": [
    "## Define the model frame and the observation\n",
    "\n",
    "A `Frame` in *scarlet* is a description of the hyperspectral cube of the model or the observations. Think of it as the metadata, what aspects of the sky are described here. For observations, most of those are contained in FITS headers. At the least, a `Frame` holds the `shape` of the cube, for which we use the convention `(C, Ny, Nx)` for the number of elements in 3 dimensions: `C` for the number of bands/channels and `Ny, Nx` for the number of pixels at every channel.\n",
    "\n",
    "Additionally, you can and often must provide weights for all elements in the data cube, an image cube of the PSF model (one image for all or one for each channel), an `astropy.WCS` structure to translate from pixel to sky coordinates, and labels for all channels. The reason for specifying them is to enable the code to internally map from the model frame, in which you seek to fit a model, to the observed data frame.\n",
    "\n",
    "In this example, we assume that bands and pixel locations are identical between the model and the observation. But we have ground-based images with different PSFs in each band, so we need to provide a reference PSF for the model. We simply choose a minimal Gaussian PSF that is barely well sampled and use it as our reference kernel:"
   ]
  },
  {
   "cell_type": "code",
   "execution_count": null,
   "metadata": {},
   "outputs": [],
   "source": [
    "from functools import partial\n",
    "model_psf = scarlet.PSF(partial(scarlet.psf.gaussian, sigma=.8), shape=(None, 8, 8))"
   ]
  },
  {
   "cell_type": "markdown",
   "metadata": {},
   "source": [
    "With this we can fully specify the `Frame` and the `Observation`. Think of the latter as a `Frame` with a data portion."
   ]
  },
  {
   "cell_type": "code",
   "execution_count": null,
   "metadata": {},
   "outputs": [],
   "source": [
    "model_frame = scarlet.Frame(\n",
    "    images.shape,\n",
    "    psf=model_psf,\n",
    "    channels=filters)\n",
    "\n",
    "observation = scarlet.Observation(\n",
    "    images, \n",
    "    psf=psfs, \n",
    "    weights=weights, \n",
    "    channels=filters).match(model_frame)"
   ]
  },
  {
   "cell_type": "markdown",
   "metadata": {},
   "source": [
    "The last command calls the `match` method to compute e.g. PSF difference kernel and filter transformations.\n",
    "\n",
    "We generally recommend this pattern:\n",
    "1. define model frame\n",
    "2. construct observation\n",
    "3. match it to the model frame\n",
    "\n",
    "Steps 2 and 3 are combined above using a fluent pattern.\n",
    "\n",
    "## Initialize the sources\n",
    "\n",
    "You now need to define sources that are going to be fit. The full model, which we will call `Blend`, is a collection of those sources. We provide several pre-built source types:\n",
    "\n",
    "* [RandomSource](api/scarlet.source.html#scarlet.source.RandomSource) fit per-band amplitude and non-parametric morphology starting from uniform random draws for both.\n",
    "* [PointSource](api/scarlet.source.html#scarlet.source.PointSource) fits centers and per-band amplitude using the observed PSF model.\n",
    "* [ExtendedSource](api/scarlet.source.html#scarlet.source.ExtendedSource) fits per-band amplitude and a non-parametric morphology (which can be constrained to be symmetric and/or monotonic with respect to the center).\n",
    "* [MultiComponentSource](api/scarlet.source.html#scarlet.source.MultiComponentSource) splits an `ExtendedSource` into multiple components that are initially radially separated.\n",
    "\n",
    "In our example, we assume *prior* knowledge that object 0 is a star, and object 1 should be modeled as a bulge-disc model. Everything else is assumed a galaxy."
   ]
  },
  {
   "cell_type": "code",
   "execution_count": null,
   "metadata": {},
   "outputs": [],
   "source": [
    "sources = []\n",
    "for k,src in enumerate(catalog):\n",
    "    if k == 0:\n",
    "        new_source = scarlet.PointSource(model_frame, (src['y'], src['x']), observation)\n",
    "    elif k == 1:\n",
    "        new_source = scarlet.MultiComponentSource(model_frame, (src['y'], src['x']), observation, symmetric=False, monotonic=True, thresh=5)\n",
    "    else:\n",
    "        new_source = scarlet.ExtendedSource(model_frame, (src['y'], src['x']), observation, symmetric=False, monotonic=True, thresh=5)\n",
    "    sources.append(new_source)"
   ]
  },
  {
   "cell_type": "raw",
   "metadata": {
    "raw_mimetype": "text/restructuredtext"
   },
   "source": [
    ".. warning::\n",
    "\n",
    "    Note in the code above that coordinates in *scarlet* are set in the C/numpy notation (y,x) as opposed to the more conventional mathematical (x,y) ordering. Please use (y,x)!"
   ]
  },
  {
   "cell_type": "markdown",
   "metadata": {},
   "source": [
    "## Create and fit the model\n",
    "The `scarlet.Blend` class represent the sources as a tree and has the machinery to fit all of the sources to the given images. In this example the code is set to run for a maximum of 200 iterations, but will end early if the likelihood and all of the constraints converge."
   ]
  },
  {
   "cell_type": "code",
   "execution_count": null,
   "metadata": {},
   "outputs": [],
   "source": [
    "blend = scarlet.Blend(sources, observation)\n",
    "%time blend.fit(200)\n",
    "print(\"scarlet ran for {0} iterations to logL = {1}\".format(len(blend.loss), -blend.loss[-1]))\n",
    "plt.plot(blend.loss)\n",
    "plt.xlabel('Iteration')\n",
    "plt.ylabel('Negative log-Likelihood')"
   ]
  },
  {
   "cell_type": "markdown",
   "metadata": {},
   "source": [
    "## View the results"
   ]
  },
  {
   "cell_type": "markdown",
   "metadata": {},
   "source": [
    "### View the full model\n",
    "First we load the model for the entire blend, render it in the observation frame, and compute its residuals. We then show model and date with the same $sinh^{-1}$ stretch and the residuals with a linear stretch."
   ]
  },
  {
   "cell_type": "code",
   "execution_count": null,
   "metadata": {},
   "outputs": [],
   "source": [
    "# Load the model and calculate the residual\n",
    "model = blend.get_model()\n",
    "model_ = observation.render(model)\n",
    "residual = images-model_\n",
    "# Create RGB images\n",
    "model_rgb = scarlet.display.img_to_rgb(model_, norm=norm)\n",
    "residual_rgb = scarlet.display.img_to_rgb(residual)\n",
    "\n",
    "# Show the data, model, and residual\n",
    "fig = plt.figure(figsize=(15,5))\n",
    "ax = [fig.add_subplot(1,3,n+1) for n in range(3)]\n",
    "ax[0].imshow(img_rgb)\n",
    "ax[0].set_title(\"Data\")\n",
    "ax[1].imshow(model_rgb)\n",
    "ax[1].set_title(\"Model\")\n",
    "ax[2].imshow(residual_rgb)\n",
    "ax[2].set_title(\"Residual\")\n",
    "\n",
    "for k,component in enumerate(blend):\n",
    "    y,x = component.center\n",
    "    ax[0].text(x, y, k, color=\"w\")\n",
    "    ax[1].text(x, y, k, color=\"w\")\n",
    "    ax[2].text(x, y, k, color=\"w\")\n",
    "plt.show()"
   ]
  },
  {
   "cell_type": "markdown",
   "metadata": {},
   "source": [
    "### View the source models\n",
    "We will now inspect the model for each source, in its original frame and in its observed frame. In this example, the two frames differ by an extra convolution from the minimal `model_psf` to the observed psfs."
   ]
  },
  {
   "cell_type": "code",
   "execution_count": null,
   "metadata": {},
   "outputs": [],
   "source": [
    "# Set the stretch based on the model\n",
    "stretch = .3\n",
    "Q = 10\n",
    "norm = AsinhMapping(minimum=0, stretch=stretch, Q=Q)\n",
    "\n",
    "for k,src in enumerate(sources):\n",
    "    # Get the model for a single source\n",
    "    model = src.get_model()\n",
    "    model_ = observation.render(model)\n",
    "    \n",
    "    # Convert observation and models to RGB\n",
    "    img_rgb = scarlet.display.img_to_rgb(images, norm=norm)\n",
    "    model_rgb = scarlet.display.img_to_rgb(model, norm=norm)\n",
    "    model_rgb_ = scarlet.display.img_to_rgb(model_, norm=norm)\n",
    "\n",
    "    # Set the figure size\n",
    "    ratio = src.frame.shape[2]/src.frame.shape[1]\n",
    "    fig_height = 3*src.frame.shape[1]/20\n",
    "    fig_width = max(2*fig_height*ratio,2)\n",
    "    fig = plt.figure(figsize=(fig_width, fig_height))\n",
    "    \n",
    "    # Generate and show the figure\n",
    "    ax = [fig.add_subplot(1,3,n+1) for n in range(3)]\n",
    "    ax[0].imshow(img_rgb)\n",
    "    ax[0].set_title(\"Data\")\n",
    "    ax[1].imshow(model_rgb_)\n",
    "    ax[1].set_title(\"Observed model {0}\".format(k))\n",
    "    ax[2].imshow(model_rgb)\n",
    "    ax[2].set_title(\"Model {0}\".format(k))\n",
    "    # Mark the source in the data image\n",
    "    y,x = src.center\n",
    "    ax[0].plot(x, y, \"wx\", mew=1, ms=10)\n",
    "    ax[1].plot(x, y, \"wx\", mew=1, ms=10)\n",
    "    ax[2].plot(x, y, \"wx\", mew=1, ms=10)\n",
    "    plt.show()"
   ]
  },
  {
   "cell_type": "markdown",
   "metadata": {},
   "source": [
    "We can see that the model of object 0 assumes a simple Gaussian shape, which is the internal representation of a point source. It also shows the effective PSF of all the other models. Source 1 uses the freedom of the 2-compoent model to represent a slightly redder core.\n",
    "\n",
    "### SEDs and Fluxes\n",
    "\n",
    "The color information in these plots stems from the per-band amplitude, which can be obtained as `source.sed`. However, it is more useful to compute per-band fluxes, which integrate over the morphology. The convention of these fluxes is given by the units and ordering of the original data cube. In the case of multi-component sources, the fluxes of all components are combined."
   ]
  },
  {
   "cell_type": "code",
   "execution_count": null,
   "metadata": {},
   "outputs": [],
   "source": [
    "print (\"----------------- {}\".format(filters))\n",
    "for k, src in enumerate(sources):\n",
<<<<<<< HEAD
    "    model = src.get_model()\n",
    "    print (\"Source {}, Fluxes: {}\".format(k, scarlet.measure.flux(model)))"
=======
    "    print (\"Source {}, Fluxes: {}\".format(k, scarlet.measure.flux(src)))"
>>>>>>> 715a1627
   ]
  },
  {
   "cell_type": "markdown",
   "metadata": {},
   "source": [
    "### Parameters and Errors\n",
    "\n",
    "Internally, `Blend` solves an optimization problem, namely reducing the loss by adjusting the parameters of each component. The loss is the log-likelihood of the observed data given the model. Every component can declare its own parameters, which we can access by with the `parameters` property:"
   ]
  },
  {
   "cell_type": "code",
   "execution_count": null,
   "metadata": {},
   "outputs": [],
   "source": [
    "for k,src in enumerate(sources):\n",
    "    for p in src.parameters:\n",
    "        print (\"Source {}, Parameter shape {}, Converged {}\".format(k, p.shape, p.converged))"
   ]
  },
  {
   "cell_type": "markdown",
   "metadata": {},
   "source": [
    "The parameter with length 5 is the SED, while the other describes the morphology. For object 0, this is simple a 2D center, the rest use images of different sizes.\n",
    "\n",
    "Each parameter is a souped up numpy array. It has attributes that store any constraints that were enforced during optimization, whether this parameter is considered converged, and an error estimate. In our example, several parameters have converged within relative changes of `e_rel=1e-3` (the default setting of `Blend.fit`), but others have not. This is why the fitter complained about non-convergence. The run above stopped because the loss did not change noticeably anymore.\n",
    "\n",
    "To demonstrate the use of error estimate, we make a signal-to-noise map of the morphology of source 5:"
   ]
  },
  {
   "cell_type": "code",
   "execution_count": null,
   "metadata": {},
   "outputs": [],
   "source": [
    "p = sources[5].parameters[1]\n",
    "plt.imshow(p / p.std)\n",
    "plt.colorbar(label='SNR')"
   ]
  },
  {
   "cell_type": "markdown",
   "metadata": {},
   "source": [
    "The SNR map shows that the center region is well determined by the data. However, this error estimate is purely statistical and does not include correlations between different parameters or different components. In fact, there's an upper lobe in the top-left corner of this source that is part of source 0. The gradient optimizer would exploit that and increase the morphology values there, but the monotonicity constraint has largely prevented that."
   ]
  }
 ],
 "metadata": {
  "celltoolbar": "Raw Cell Format",
  "kernelspec": {
   "display_name": "Python 3",
   "language": "python",
   "name": "python3"
  },
  "language_info": {
   "codemirror_mode": {
    "name": "ipython",
    "version": 3
   },
   "file_extension": ".py",
   "mimetype": "text/x-python",
   "name": "python",
   "nbconvert_exporter": "python",
   "pygments_lexer": "ipython3",
   "version": "3.7.4"
  }
 },
 "nbformat": 4,
 "nbformat_minor": 4
}<|MERGE_RESOLUTION|>--- conflicted
+++ resolved
@@ -324,12 +324,7 @@
    "source": [
     "print (\"----------------- {}\".format(filters))\n",
     "for k, src in enumerate(sources):\n",
-<<<<<<< HEAD
-    "    model = src.get_model()\n",
-    "    print (\"Source {}, Fluxes: {}\".format(k, scarlet.measure.flux(model)))"
-=======
     "    print (\"Source {}, Fluxes: {}\".format(k, scarlet.measure.flux(src)))"
->>>>>>> 715a1627
    ]
   },
   {
